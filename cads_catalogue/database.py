--- conflicted
+++ resolved
@@ -24,11 +24,8 @@
 metadata = sa.MetaData()
 BaseModel = sa.ext.declarative.declarative_base(metadata=metadata)
 
-<<<<<<< HEAD
-DB_VERSION = 2  # to increment at each structure change
-=======
-DB_VERSION = 3  # to increment at each structure change
->>>>>>> 3154736f
+
+DB_VERSION = 4  # to increment at each structure change
 
 
 class DBRelease(BaseModel):
@@ -75,24 +72,29 @@
 )
 
 
-<<<<<<< HEAD
 class ResourceKeyword(BaseModel):
     """many-to-may ORM model for resources-keywords."""
 
     __tablename__ = "resources_keywords"
-=======
+
+    resource_id = sa.Column(
+        sa.Integer, sa.ForeignKey("resources.resource_id"), primary_key=True
+    )
+    keyword_id = sa.Column(
+        sa.Integer, sa.ForeignKey("keywords.keyword_id"), primary_key=True
+    )
+    
+    
 class ResourceMessage(BaseModel):
     """many-to-many ORM model for resources-messages."""
 
     __tablename__ = "resources_messages"
->>>>>>> 3154736f
 
     resource_id = sa.Column(
         sa.Integer, sa.ForeignKey("resources.resource_id"), primary_key=True
     )
-<<<<<<< HEAD
-    keyword_id = sa.Column(
-        sa.Integer, sa.ForeignKey("keywords.keyword_id"), primary_key=True
+    message_id = sa.Column(
+        sa.Integer, sa.ForeignKey("messages.message_id"), primary_key=True
     )
 
 
@@ -108,10 +110,6 @@
 
     resources = sa.orm.relationship(
         "Resource", secondary="resources_keywords", back_populates="keywords"
-=======
-    message_id = sa.Column(
-        sa.Integer, sa.ForeignKey("messages.message_id"), primary_key=True
-    )
 
 
 class Message(BaseModel):
@@ -129,7 +127,6 @@
         nullable=False,
         default="info",
     )
-
     content = sa.Column(sa.Text)
     entries = sa.Column(sa.Text)
     is_global = sa.Column(sa.BOOLEAN)
@@ -141,7 +138,6 @@
         secondary="resources_messages",
         back_populates="messages",
         lazy="joined",
->>>>>>> 3154736f
     )
 
 
