"""utility module to load and store contents in the catalogue database."""
# Copyright 2022, European Union.
#
# Licensed under the Apache License, Version 2.0 (the "License");
# you may not use this file except in compliance with the License.
# You may obtain a copy of the License at
#
#     http://www.apache.org/licenses/LICENSE-2.0
#
# Unless required by applicable law or agreed to in writing, software
# distributed under the License is distributed on an "AS IS" BASIS,
# WITHOUT WARRANTIES OR CONDITIONS OF ANY KIND, either express or implied.
# See the License for the specific language governing permissions and
# limitations under the License.

import json
import os
import pathlib
from typing import Any, List

import sqlalchemy as sa
import structlog
import yaml

from cads_catalogue import config, database, layout_manager, object_storage, utils

THIS_PATH = os.path.abspath(os.path.dirname(__file__))
logger = structlog.get_logger(__name__)

OBJECT_STORAGE_UPLOAD_FIELDS = ["layout", "image"]


def content_sync(
    session: sa.orm.session.Session,
    content: dict[str, Any],
    storage_settings: config.ObjectStorageSettings,
) -> database.Content:
    """
    Update db record with a content's metadata dictionary.

    Parameters
    ----------
    session: opened SQLAlchemy session
    content: metadata of loaded content
    storage_settings: object with settings to access the object storage

    Returns
    -------
    The created/updated db message
    """
    content = content.copy()
    keywords = content.pop("keywords", [])
    site, ctype, slug = content["site"], content["type"], content["slug"]
    subpath = os.path.join("contents", site, ctype, slug)
    for field in OBJECT_STORAGE_UPLOAD_FIELDS:
        if field == "layout":
            # already done by layout manager
            continue
        file_path = content.get(field)
        if not file_path:
            continue
        content[field] = object_storage.store_file(
            file_path,
            storage_settings.object_storage_url,
            bucket_name=storage_settings.catalogue_bucket,
            subpath=subpath,
            **storage_settings.storage_kws,
        )

    # upsert of the message
    db_content = session.scalars(
        sa.select(database.Content)
        .filter_by(
            site=site,
            type=ctype,
            slug=slug,
        )
        .limit(1)
    ).first()
    if not db_content:
        db_content = database.Content(**content)
        session.add(db_content)
        logger.debug(f"added content {ctype} '{slug}' for site {site}")
    else:
        session.execute(
            sa.update(database.Content)
            .filter_by(content_id=db_content.content_id)
            .values(**content)
        )
        logger.debug("updated content {ctype} '{slug}' for site {site}")

    # build related keywords
    db_content.keywords = []  # type: ignore
    for keyword in set(keywords):
        category_name, category_value = [r.strip() for r in keyword.split(":")]
        kw_md = {
            "category_name": category_name,
            "category_value": category_value,
            "keyword_name": keyword,
        }
        keyword_obj = session.scalars(
            sa.select(database.ContentKeyword).filter_by(**kw_md).limit(1)
        ).first()
        if not keyword_obj:
            keyword_obj = database.ContentKeyword(**kw_md)
        db_content.keywords.append(keyword_obj)
    return db_content


def load_content_folder(
    content_folder: str | pathlib.Path, global_context: dict[str, Any] | None = None
) -> List[dict[str, Any]] | None:
    """
    Parse folder and returns a list of metadata dictionaries, each one for a content.

    Parameters
    ----------
    content_folder: folder path containing content files
    global_context: dictionary to be used for rendering templates

    Returns
    -------
    list of dictionaries of information parsed.
    """
    if global_context is None:
        global_context = dict()
    metadata_file_path = os.path.join(content_folder, "metadata.json")
    with open(metadata_file_path) as fp:
        data_raw = json.load(fp)
    ret_value = []
    for site in data_raw["site"][:]:
        site_context = global_context.get("default", dict())
        site_context.update(global_context.get(site, dict()))
        data = utils.dict_render(data_raw, site_context)
        metadata = {
            "site": site,
            "type": data["resource_type"],
            "slug": data["id"],
            "title": data["title"],
            "description": data["abstract"],
            "publication_date": data["publication_date"],
            "content_update": data["update_date"],
            "link": data.get("link"),
            "keywords": data.get("keywords", []),
            "data": data.get("data"),
            "hidden": data.get("hidden", False),
            # managed below:
            # "image": None,
            # "layout": None,
        }
        for ancillar_file_field in OBJECT_STORAGE_UPLOAD_FIELDS:  # image, layout
            metadata[ancillar_file_field] = None
            rel_path = data.get(ancillar_file_field)
            if rel_path:
                ancillar_file_path = os.path.abspath(
                    os.path.join(content_folder, rel_path)
                )
                if os.path.isfile(ancillar_file_path):
                    metadata[ancillar_file_field] = ancillar_file_path
                else:
                    raise ValueError(
                        f"{metadata_file_path} contains reference to {ancillar_file_field} file not found!"
                    )
        ret_value.append(metadata)
    return ret_value


def transform_layout(
    content: dict[str, Any],
    storage_settings: config.ObjectStorageSettings,
    global_context: dict[str, Any] | None = None,
):
    """
    Modify layout.json information inside content metadata, with related uploads to the object storage.

    Parameters
    ----------
    content: metadata of a loaded content from files
    storage_settings: object with settings to access the object storage
    global_context: dictionary to be used for rendering templates

    Returns
    -------
    modified version of input resource metadata
    """
    if not content.get("layout"):
        return content
    site, ctype, slug = content["site"], content["type"], content["slug"]
    if global_context is None:
        global_context = dict()
    layout_file_path = content["layout"]
    if not os.path.isfile(layout_file_path):
        return content
    layout_folder_path = os.path.dirname(layout_file_path)
    with open(layout_file_path) as fp:
        layout_data = json.load(fp)
        logger.debug(f"input layout_data: {layout_data}")

    layout_raw_data = layout_manager.transform_html_blocks(
        layout_data, layout_folder_path
    )
    site_context = global_context.get("default", dict())
    site_context.update(global_context.get(site, dict()))
    layout_data = utils.dict_render(layout_raw_data, site_context)
<<<<<<< HEAD
=======
    images_storage_subpath = f"contents/{content['slug']}"
    layout_data = layout_manager.transform_image_blocks(
        layout_data, layout_folder_path, images_storage_subpath, storage_settings
    )
>>>>>>> c52fe6f1
    logger.debug(f"output layout_data: {layout_data}")
    subpath = os.path.join("contents", site, ctype, slug)
    content["layout"] = layout_manager.store_layout_by_data(
        layout_data, content, storage_settings, subpath=subpath
    )
    logger.debug(f"layout url: {content['layout']}")
    return content


def yaml2context(yaml_path: str | pathlib.Path | None) -> dict[str, Any]:
    """
    load yaml used for rendering templates.

    :param yaml_path: yaml path
    :return: yaml parsed
    """
    if not yaml_path:
        return dict()
    if not os.path.isfile(yaml_path):
        logger.warning(f"{yaml_path} not found. No variable substitution in templates.")
        return dict()
    with open(yaml_path) as fp:
        try:
            data = yaml.load(fp.read(), Loader=yaml.loader.BaseLoader)
        except Exception:
            logger.exception(
                f"{yaml_path} not parsable. No variable substitution in templates."
            )
            return dict()
    return data


def load_contents(
    contents_root_folder: str | pathlib.Path,
    global_context: dict[str, Any] | None = None,
) -> List[dict[str, Any]]:
    """
    Load all contents from a folder and return a dictionary of metadata extracted.

    Parameters
    ----------
    contents_root_folder: root path where to look for contents (i.e. cads-contents-json root folder)
    global_context: dictionary to be used for rendering templates

    Returns
    -------
    List of found contents parsed.
    """
    loaded_contents = []
    if not os.path.isdir(contents_root_folder):
        logger.warning(f"not found folder {contents_root_folder}!")
        return []
    for content_folder_name in sorted(os.listdir(contents_root_folder)):
        content_folder = os.path.join(contents_root_folder, content_folder_name)
        if not os.path.isdir(content_folder):
            logger.warning("unknown file %r found" % content_folder)
            continue
        if not is_a_content_folder(content_folder):
            logger.warning(
                "%r doesn't seem a content folder. Skipping" % content_folder
            )
            continue
        try:
            contents_md = load_content_folder(content_folder, global_context)
        except utils.CADSTemplateKeyError as err:
            logger.error(
                f"rendering of metadata.json failed: {err} "
                f"Content in {content_folder} is not loaded."
            )
            continue
        except Exception:  # noqa
            logger.exception(
                "failed parsing content in %s, error follows" % content_folder
            )
            continue
        if contents_md:
            loaded_contents += contents_md
    return loaded_contents


def update_catalogue_contents(
    session: sa.orm.session.Session,
    contents_package_path: str | pathlib.Path,
    storage_settings: config.ObjectStorageSettings,
    remove_orphans: bool = True,
    yaml_path: str | pathlib.Path | None = None,
):
    """
    Load metadata of contents from files and sync each content in the db.

    Parameters
    ----------
    session: opened SQLAlchemy session
    contents_package_path: root folder path of the contents package (i.e. cads-contents-json root folder)
    storage_settings: object with settings to access the object storage
    remove_orphans: if True, remove from the database other contents not involved (default True)
    yaml_path: path to yaml file containing variables to be rendered in the json files

    Returns
    -------
    list: list of (site, type, slug) of contents involved
    """
    global_context = yaml2context(yaml_path)
    contents = load_contents(contents_package_path, global_context)
    logger.info(
        "loaded %s contents from folder %s" % (len(contents), contents_package_path)
    )
    involved_content_props = []
    for content in contents[:]:
        site, ctype, slug = content["site"], content["type"], content["slug"]
        involved_content_props.append((site, ctype, slug))
        try:
            content = transform_layout(content, storage_settings, global_context)
        except utils.CADSTemplateKeyError as err:
            logger.error(f"Processing layout of content '{slug}' fails: {err}")
            continue
        except Exception:  # noqa
            logger.exception(
                f"Processing layout for content {ctype} '{slug}' for site {site} fails, error follows"
            )
            continue
        try:
            with session.begin_nested():
                content_sync(session, content, storage_settings)
            logger.info(f"content {ctype} '{slug}' for site {site}: db sync successful")
        except Exception:  # noqa
            logger.exception(
                f"db sync for content {ctype} '{slug}' for site {site} failed, error follows"
            )

    if not remove_orphans:
        return involved_content_props

    # remove not loaded contents from the db
    all_db_contents = session.scalars(sa.select(database.Content))
    for db_content in all_db_contents:
        content_props = (db_content.site, db_content.type, db_content.slug)
        if content_props not in involved_content_props:
            db_content.keywords = []
            session.delete(db_content)
            logger.info(
                f"removed old content {content_props[1]} '{content_props[2]}' "
                f"for site {content_props[0]}"
            )

    return involved_content_props


def is_a_content_folder(folder_path: str) -> bool:
    """
    Return True if `folder_path` seems a valid folder of a content resource.

    Parameters
    ----------
    folder_path: folder path of the folder to check.
    """
    exclude_folder_names = [".git"]
    if os.path.basename(folder_path) in exclude_folder_names:
        return False
    if os.path.isfile(os.path.join(folder_path, "metadata.json")):
        return True
    return False<|MERGE_RESOLUTION|>--- conflicted
+++ resolved
@@ -202,13 +202,10 @@
     site_context = global_context.get("default", dict())
     site_context.update(global_context.get(site, dict()))
     layout_data = utils.dict_render(layout_raw_data, site_context)
-<<<<<<< HEAD
-=======
     images_storage_subpath = f"contents/{content['slug']}"
     layout_data = layout_manager.transform_image_blocks(
         layout_data, layout_folder_path, images_storage_subpath, storage_settings
     )
->>>>>>> c52fe6f1
     logger.debug(f"output layout_data: {layout_data}")
     subpath = os.path.join("contents", site, ctype, slug)
     content["layout"] = layout_manager.store_layout_by_data(
