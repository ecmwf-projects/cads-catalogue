"""module for entry points."""

# Copyright 2022, European Union.
#
# Licensed under the Apache License, Version 2.0 (the "License");
# you may not use this file except in compliance with the License.
# You may obtain a copy of the License at
#
#     http://www.apache.org/licenses/LICENSE-2.0
#
# Unless required by applicable law or agreed to in writing, software
# distributed under the License is distributed on an "AS IS" BASIS,
# WITHOUT WARRANTIES OR CONDITIONS OF ANY KIND, either express or implied.
# See the License for the specific language governing permissions and
# limitations under the License.

import glob
import logging
import os.path

import sqlalchemy as sa
import sqlalchemy_utils
import typer

from cads_catalogue import config, database, maintenance, manager, messages

app = typer.Typer()
logger = logging.getLogger(__name__)


@app.command()
def force_vacuum(
    connection_string: str | None = None, only_older_than_days: int | None = None
) -> None:
    """
    Force run 'vacuum analyze' on all tables.

    If `only_older_than_days` is not None, running only over tables whose vacuum has not run
    for more than `only_older_than_days` days.

    Parameters
    ----------
    connection_string: something like 'postgresql://user:password@netloc:port/dbname'
    only_older_than_days: number of days from the last run of autovacuum that triggers the vacuum of the table
    """
    if not connection_string:
        dbsettings = config.ensure_settings(config.dbsettings)
        connection_string = dbsettings.connection_string
    # set isolation_level because vacuum cannot be performed inside a transaction block
    engine = sa.create_engine(connection_string, isolation_level="AUTOCOMMIT")
    conn = engine.connect()
    try:
        maintenance.force_vacuum(conn, only_older_than_days)
        logger.info("successfully performed vacuum.")
    except Exception:
        logger.exception("problem on forcing vacuum, error follows.")
    finally:
        conn.close()


@app.command()
def info(connection_string: str | None = None) -> None:
    """Test connection to the database located at URI `connection_string`.

    Parameters
    ----------
    connection_string: something like 'postgresql://user:password@netloc:port/dbname'.
    """
    if not connection_string:
        dbsettings = config.ensure_settings(config.dbsettings)
        connection_string = dbsettings.connection_string
    engine = sa.create_engine(connection_string)
    connection = engine.connect()
    connection.close()
    logger.info("successfully connected to the catalogue database.")


@app.command()
def init_db(connection_string: str | None = None) -> None:
    """Create the database structure.

    Parameters
    ----------
    connection_string: something like 'postgresql://user:password@netloc:port/dbname'
    """
    if not connection_string:
        dbsettings = config.ensure_settings(config.dbsettings)
        connection_string = dbsettings.connection_string
    database.init_database(connection_string)
    logger.info("successfully created the catalogue database structure.")


@app.command()
def update_catalogue(
    connection_string: str | None = None,
    force: bool = False,
    resources_folder_path: str = manager.TEST_RESOURCES_DATA_PATH,
    licences_folder_path: str = manager.TEST_LICENCES_DATA_PATH,
    messages_folder_path: str | None = None,
    delete_orphans: bool = False,
) -> None:
    """Update the database with the catalogue data.

    Before to fill the database:
      - if the database doesn't exist (or some tables are missing), it creates the structure from scratch;
      - check input folders has changes from the last run (if not, and force=False, no update is run)

    Parameters
    ----------
    connection_string: something like 'postgresql://user:password@netloc:port/dbname'
    force: if True, run update regardless input folders has no changes from last update (default False)
    resources_folder_path: path to the root folder containing metadata files for resources
    licences_folder_path: path to the root folder containing metadata files for licences
    messages_folder_path: path to the root folder containing metadata files for system messages
    delete_orphans: if True, delete resources not involved in the update process (default False)
    """
    # input validation
    if not os.path.isdir(resources_folder_path):
        raise ValueError("%r is not a folder" % resources_folder_path)
    if not os.path.isdir(licences_folder_path):
        raise ValueError("%r is not a folder" % licences_folder_path)
    if messages_folder_path and not os.path.isdir(messages_folder_path):
        raise ValueError("%r is not a folder" % messages_folder_path)

    if not connection_string:
        dbsettings = config.ensure_settings(config.dbsettings)
        connection_string = dbsettings.connection_string
    engine = sa.create_engine(connection_string)
    session_obj = sa.orm.sessionmaker(engine)

    # create db/check structure
    must_reset_structure = False
    if not sqlalchemy_utils.database_exists(engine.url):
        logging.info("creating catalogue database")
        sqlalchemy_utils.create_database(engine.url)
        must_reset_structure = True
    else:
        with session_obj.begin() as session:  # type: ignore
            try:
                assert (
                    session.query(database.DBRelease).first().db_release_version
                    == database.DB_VERSION
                )
            except Exception:
                # TODO: exit with error log. User should call manually the init/update db script
                logger.warning(
                    "Catalogue DB structure is not updated. Running the init-db"
                )
                must_reset_structure = True
    if must_reset_structure:
        init_db(connection_string)

    # get storage parameters from environment
    storage_settings = config.ensure_storage_settings(config.storagesettings)

    input_resource_uids = []
    with session_obj.begin() as session:  # type: ignore
        # check if source folders have changed from last registered update
        is_db_to_update, resource_hash, licence_hash = manager.is_db_to_update(
            session, resources_folder_path, licences_folder_path
        )
        if not force and not is_db_to_update:
            logger.info("no manager run: source files didn't change.")
            return

        # load metadata of licences from files and sync each licence in the db
        licences = manager.load_licences_from_folder(licences_folder_path)
        for licence in licences:
            licence_uid = licence["licence_uid"]
            try:
                with session.begin_nested():
                    manager.licence_sync(
                        session, licence_uid, licences, storage_settings
                    )
            except Exception:  # noqa
                logger.exception(
                    "sync for licence %s failed, error follows." % licence_uid
                )

        # load metadata of each resource from files and sync each resource in the db
        for resource_folder_path in glob.glob(
            os.path.join(resources_folder_path, "*/")
        ):
            resource_uid = os.path.basename(resource_folder_path.rstrip(os.sep))
            input_resource_uids.append(resource_uid)
            try:
                with session.begin_nested():
                    resource = manager.load_resource_from_folder(resource_folder_path)
                    manager.resource_sync(session, resource, storage_settings)
            except Exception:  # noqa
                logger.exception(
                    "sync from %s failed, error follows." % resource_folder_path
                )
<<<<<<< HEAD
=======

        # load metadata of messages from files and sync each messages in the db
        msgs = []
        if messages_folder_path:
            msgs = messages.load_messages(messages_folder_path)
        involved_msg_ids = []
        for msg in msgs:
            msg_uid = msg["message_uid"]
            involved_msg_ids.append(msg_uid)
            try:
                with session.begin_nested():
                    messages.message_sync(session, msg)
            except Exception:  # noqa
                logger.exception("sync for message %s failed, error follows." % msg_uid)

        # remove not loaded messages from the db
        msgs_to_delete = session.query(database.Message).filter(
            database.Message.message_uid.notin_(involved_msg_ids)
        )
        for msg_to_delete in msgs_to_delete:
            msg_to_delete.resources = []
            session.delete(msg_to_delete)

>>>>>>> 3154736f
        # remote not involved resources from the db
        if delete_orphans:
            datasets_to_delete = session.query(database.Resource).filter(
                database.Resource.resource_uid.notin_(input_resource_uids)
            )
            for dataset_to_delete in datasets_to_delete:
                dataset_to_delete.licences = []
                dataset_to_delete.messages = []
                dataset_to_delete.related_resources = []
                session.delete(dataset_to_delete)

        # update hashes from the catalogue_updates table
        session.query(database.CatalogueUpdate).delete()
        new_update_info = database.CatalogueUpdate(
            catalogue_repo_commit=resource_hash, licence_repo_commit=licence_hash
        )
        session.add(new_update_info)
        logger.info(
            "%supdate catalogue with resources hash: %r and licence hash: %r"
            % (force and "forced " or "", resource_hash, licence_hash)
        )

    # TODO? remove licences from the db if both
    #   * not present in the licences_folder_path
    #   and
    #   * not cited from any dataset


def main() -> None:
    """Run main catalogue entry points."""
    app()<|MERGE_RESOLUTION|>--- conflicted
+++ resolved
@@ -191,8 +191,6 @@
                 logger.exception(
                     "sync from %s failed, error follows." % resource_folder_path
                 )
-<<<<<<< HEAD
-=======
 
         # load metadata of messages from files and sync each messages in the db
         msgs = []
@@ -216,7 +214,6 @@
             msg_to_delete.resources = []
             session.delete(msg_to_delete)
 
->>>>>>> 3154736f
         # remote not involved resources from the db
         if delete_orphans:
             datasets_to_delete = session.query(database.Resource).filter(
