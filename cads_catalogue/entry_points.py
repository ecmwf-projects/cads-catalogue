"""module for entry points."""

# Copyright 2022, European Union.
#
# Licensed under the Apache License, Version 2.0 (the "License");
# you may not use this file except in compliance with the License.
# You may obtain a copy of the License at
#
#     http://www.apache.org/licenses/LICENSE-2.0
#
# Unless required by applicable law or agreed to in writing, software
# distributed under the License is distributed on an "AS IS" BASIS,
# WITHOUT WARRANTIES OR CONDITIONS OF ANY KIND, either express or implied.
# See the License for the specific language governing permissions and
# limitations under the License.

import glob
import logging
import os.path

import sqlalchemy as sa
import sqlalchemy_utils
import typer

<<<<<<< HEAD
from cads_catalogue import config, database, maintenance, manager
=======
from cads_catalogue import config, database, manager, messages
>>>>>>> b447b12f

app = typer.Typer()
logger = logging.getLogger(__name__)


@app.command()
def force_vacuum(
    connection_string: str | None = None, only_older_than_days: int | None = None
) -> None:
    """
    Force run 'vacuum analyze' on all tables.

    If `only_older_than_days` is not None, running only over tables whose vacuum has not run
    for more than `only_older_than_days` days.

    Parameters
    ----------
    connection_string: something like 'postgresql://user:password@netloc:port/dbname'
    only_older_than_days: number of days from the last run of autovacuum that triggers the vacuum of the table
    """
    if not connection_string:
        dbsettings = config.ensure_settings(config.dbsettings)
        connection_string = dbsettings.connection_string
    # set isolation_level because vacuum cannot be performed inside a transaction block
    engine = sa.create_engine(connection_string, isolation_level="AUTOCOMMIT")
    conn = engine.connect()
    try:
        maintenance.force_vacuum(conn, only_older_than_days)
        logger.info("successfully performed vacuum.")
    except Exception:
        logger.exception("problem on forcing vacuum, error follows.")
    finally:
        conn.close()


@app.command()
def info(connection_string: str | None = None) -> None:
    """Test connection to the database located at URI `connection_string`.

    Parameters
    ----------
    connection_string: something like 'postgresql://user:password@netloc:port/dbname'.
    """
    if not connection_string:
        dbsettings = config.ensure_settings(config.dbsettings)
        connection_string = dbsettings.connection_string
    engine = sa.create_engine(connection_string)
    connection = engine.connect()
    connection.close()
    logger.info("successfully connected to the catalogue database.")


@app.command()
def init_db(connection_string: str | None = None) -> None:
    """Create the database structure.

    Parameters
    ----------
    connection_string: something like 'postgresql://user:password@netloc:port/dbname'
    """
    if not connection_string:
        dbsettings = config.ensure_settings(config.dbsettings)
        connection_string = dbsettings.connection_string
    database.init_database(connection_string)
    logger.info("successfully created the catalogue database structure.")


@app.command()
def update_catalogue(
    connection_string: str | None = None,
    force: bool = False,
    resources_folder_path: str = manager.TEST_RESOURCES_DATA_PATH,
    licences_folder_path: str = manager.TEST_LICENCES_DATA_PATH,
    messages_folder_path: str | None = None,
    delete_orphans: bool = False,
) -> None:
    """Update the database with the catalogue data.

    Before to fill the database:
      - if the database doesn't exist, it creates the structure;
      - check input folders has changes from the last run (if not, and force=False, no update is run)

    Parameters
    ----------
    connection_string: something like 'postgresql://user:password@netloc:port/dbname'
    force: if True, run update regardless input folders has no changes from last update (default False)
    resources_folder_path: path to the root folder containing metadata files for resources
    licences_folder_path: path to the root folder containing metadata files for licences
    messages_folder_path: path to the root folder containing metadata files for system messages
    delete_orphans: if True, delete resources not involved in the update process (default False)
    """
    # input validation
    if not os.path.isdir(resources_folder_path):
        raise ValueError("%r is not a folder" % resources_folder_path)
    if not os.path.isdir(licences_folder_path):
        raise ValueError("%r is not a folder" % licences_folder_path)
    if messages_folder_path and not os.path.isdir(messages_folder_path):
        raise ValueError("%r is not a folder" % messages_folder_path)

    if not connection_string:
        dbsettings = config.ensure_settings(config.dbsettings)
        connection_string = dbsettings.connection_string
    engine = sa.create_engine(connection_string)
    session_obj = sa.orm.sessionmaker(engine)

    # create db/check structure
    must_reset_structure = False
    if not sqlalchemy_utils.database_exists(engine.url):
        logging.info("creating catalogue database")
        sqlalchemy_utils.create_database(engine.url)
        must_reset_structure = True
    else:
        with session_obj.begin() as session:  # type: ignore
            try:
                assert (
                    session.query(database.DBRelease).first().db_release_version
                    == database.DB_VERSION
                )
            except Exception:
                # TODO: exit with error log. User should call manually the init/update db script
                logger.warning(
                    "Catalogue DB structure is not updated. Running the init-db"
                )
                must_reset_structure = True
    if must_reset_structure:
        init_db(connection_string)

    # get storage parameters from environment
    storage_settings = config.ensure_storage_settings(config.storagesettings)

    input_resource_uids = []
    with session_obj.begin() as session:  # type: ignore
        # check if source folders have changed from last registered update
        is_db_to_update, resource_hash, licence_hash = manager.is_db_to_update(
            session, resources_folder_path, licences_folder_path
        )
        if not force and not is_db_to_update:
            logger.info("no manager run: source files didn't change.")
            return

        # load metadata of licences from files and sync each licence in the db
        licences = manager.load_licences_from_folder(licences_folder_path)
        for licence in licences:
            licence_uid = licence["licence_uid"]
            try:
                with session.begin_nested():
                    manager.licence_sync(
                        session, licence_uid, licences, storage_settings
                    )
            except Exception:  # noqa
                logger.exception(
                    "sync for licence %s failed, error follows." % licence_uid
                )

        # load metadata of each resource from files and sync each resource in the db
        for resource_folder_path in glob.glob(
            os.path.join(resources_folder_path, "*/")
        ):
            resource_uid = os.path.basename(resource_folder_path.rstrip(os.sep))
            input_resource_uids.append(resource_uid)
            try:
                with session.begin_nested():
                    resource = manager.load_resource_from_folder(resource_folder_path)
                    manager.resource_sync(session, resource, storage_settings)
            except Exception:  # noqa
                logger.exception(
                    "sync from %s failed, error follows." % resource_folder_path
                )

        # load metadata of messages from files and sync each messages in the db
        msgs = []
        if messages_folder_path:
            msgs = messages.load_messages(messages_folder_path)
        involved_msg_ids = []
        for msg in msgs:
            msg_uid = msg["message_uid"]
            involved_msg_ids.append(msg_uid)
            try:
                with session.begin_nested():
                    messages.message_sync(session, msg)
            except Exception:  # noqa
                logger.exception("sync for message %s failed, error follows." % msg_uid)

        # remove not loaded messages from the db
        msgs_to_delete = session.query(database.Message).filter(
            database.Message.message_uid.notin_(involved_msg_ids)
        )
        for msg_to_delete in msgs_to_delete:
            msg_to_delete.resources = []
            session.delete(msg_to_delete)

        # remote not involved resources from the db
        if delete_orphans:
            datasets_to_delete = session.query(database.Resource).filter(
                database.Resource.resource_uid.notin_(input_resource_uids)
            )
            for dataset_to_delete in datasets_to_delete:
                dataset_to_delete.licences = []
                dataset_to_delete.messages = []
                dataset_to_delete.related_resources = []
                session.delete(dataset_to_delete)

        # update hashes from the catalogue_updates table
        session.query(database.CatalogueUpdate).delete()
        new_update_info = database.CatalogueUpdate(
            catalogue_repo_commit=resource_hash, licence_repo_commit=licence_hash
        )
        session.add(new_update_info)
        logger.info(
            "%supdate catalogue with resources hash: %r and licence hash: %r"
            % (force and "forced " or "", resource_hash, licence_hash)
        )

    # TODO? remove licences from the db if both
    #   * not present in the licences_folder_path
    #   and
    #   * not cited from any dataset


def main() -> None:
    """Run main catalogue entry points."""
    app()<|MERGE_RESOLUTION|>--- conflicted
+++ resolved
@@ -22,11 +22,7 @@
 import sqlalchemy_utils
 import typer
 
-<<<<<<< HEAD
-from cads_catalogue import config, database, maintenance, manager
-=======
-from cads_catalogue import config, database, manager, messages
->>>>>>> b447b12f
+from cads_catalogue import config, database, maintenance, manager, messages
 
 app = typer.Typer()
 logger = logging.getLogger(__name__)
