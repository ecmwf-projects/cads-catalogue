--- conflicted
+++ resolved
@@ -294,11 +294,8 @@
         "unit_measure",
         "update_date",
         "use_limitation",
-<<<<<<< HEAD
+        "content_size",
         "update_frequency",
-=======
-        "content_size",
->>>>>>> 42a401b7
     ]
     # suggest to insert a value for missing/None fields:
     for optional_field in optional_fields:
