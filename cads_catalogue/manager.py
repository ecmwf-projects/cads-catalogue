--- conflicted
+++ resolved
@@ -162,117 +162,6 @@
     return True
 
 
-<<<<<<< HEAD
-=======
-def licence_sync(
-    session: Session,
-    licence_uid: str,
-    licences: list[dict[str, Any]],
-    storage_settings: config.ObjectStorageSettings,
-) -> database.Licence:
-    """
-    Compare db record and file of a licence and make them the same.
-
-    Parameters
-    ----------
-    session: opened SQLAlchemy session
-    licence_uid: slag of the licence to sync with the database
-    licences: list of metadata of all loaded licences
-    storage_settings: object with settings to access the object storage
-
-    Returns
-    -------
-    The created/updated db licence
-    """
-    loaded_licences = [r for r in licences if r["licence_uid"] == licence_uid]
-    if len(loaded_licences) == 0:
-        raise ValueError("not found licence %r in loaded licences" % licence_uid)
-    elif len(loaded_licences) > 1:
-        raise ValueError(
-            "more than 1 licence for slag %r in loaded licences" % licence_uid
-        )
-    loaded_licence = loaded_licences[0]
-    db_licence = (
-        session.query(database.Licence)
-        .filter_by(licence_uid=licence_uid, revision=loaded_licence["revision"])
-        .first()
-    )
-    if not db_licence:
-        db_licence = database.Licence(**loaded_licence)
-        session.add(db_licence)
-        logger.debug("added db licence %r" % licence_uid)
-    else:
-        session.query(database.Licence).filter_by(
-            licence_id=db_licence.licence_id
-        ).update(loaded_licence)
-        logger.debug("updated db licence %r" % licence_uid)
-
-    file_path = db_licence.download_filename
-    subpath = os.path.join("licences", licence_uid)
-    storage_kws = storage_settings.storage_kws
-    db_licence.download_filename = object_storage.store_file(
-        file_path,
-        storage_settings.object_storage_url,  # type: ignore
-        bucket_name=storage_settings.catalogue_bucket,  # type: ignore
-        subpath=subpath,
-        force=True,
-        **storage_kws,
-    )[0]
-    return db_licence
-
-
-def load_licences_from_folder(folder_path: str | pathlib.Path) -> list[dict[str, Any]]:
-    """Load licences metadata from json files contained in a folder.
-
-    Parameters
-    ----------
-    folder_path: the folder path where to look for json files
-
-    Returns
-    -------
-    list: list of dictionaries of metadata collected
-    """
-    licences: List[dict[str, Any]] = []
-    json_filepaths = glob.glob(os.path.join(folder_path, "*.json"))
-    for json_filepath in json_filepaths:
-        if "deprecated" in os.path.basename(json_filepath).lower():
-            continue
-        with open(json_filepath) as fp:
-            try:
-                json_data = json.load(fp)
-                licence = {
-                    "licence_uid": json_data["id"],
-                    "revision": int(json_data["revision"]),
-                    "title": json_data["title"],
-                    "download_filename": os.path.abspath(
-                        os.path.join(folder_path, json_data["downloadableFilename"])
-                    ),
-                }
-                for key in licence:
-                    assert licence[key], "%r is required" % key
-            except Exception:  # noqa
-                logger.exception(
-                    "licence file %r is not compliant: ignored" % json_filepath
-                )
-                continue
-            already_loaded = [
-                (i, r)
-                for i, r in enumerate(licences)
-                if r["licence_uid"] == licence["licence_uid"]
-            ]
-            if already_loaded:
-                logger.warning(
-                    "found multiple licence slags %s in folder %s. Consider to remove the older revisions"
-                    % (licence["licence_uid"], folder_path)
-                )
-                if already_loaded[0][1]["revision"] < licence["revision"]:
-                    licences[already_loaded[0][0]] = licence
-            else:
-                licences.append(licence)
-    return licences
-
-
->>>>>>> 5dd5b59c
 def load_resource_for_object_storage(folder_path: str | pathlib.Path) -> dict[str, Any]:
     """Load a resource's metadata regarding files that should be uploaded to the object storage.
 
