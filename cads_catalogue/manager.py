--- conflicted
+++ resolved
@@ -347,11 +347,8 @@
     metadata["type"] = data.get("resource_type")
     metadata["unit_measure"] = data.get("unit_measure")
     metadata["use_limitation"] = data.get("use_limitation")
-<<<<<<< HEAD
+    metadata["content_size"] = data.get("content_size")
     metadata["update_frequency"] = data.get("update_frequency")
-=======
-    metadata["content_size"] = data.get("content_size")
->>>>>>> 42a401b7
     return metadata
 
 
@@ -413,11 +410,8 @@
         "topic",
         "unit_measure",
         "use_limitation",
-<<<<<<< HEAD
+        "content_size",
         "update_frequency",
-=======
-        "content_size",
->>>>>>> 42a401b7
     )
     supported_keys_bool = (
         "api_enforce_constraints",
