--- conflicted
+++ resolved
@@ -14,11 +14,7 @@
 # See the License for the specific language governing permissions and
 # limitations under the License.
 
-<<<<<<< HEAD
 import datetime
-import functools
-=======
->>>>>>> 9a491210
 import glob
 import itertools
 import json
@@ -30,11 +26,7 @@
 import urllib.parse
 from typing import Any, List, Tuple
 
-<<<<<<< HEAD
 import markdown
-from sqlalchemy import inspect
-=======
->>>>>>> 9a491210
 from sqlalchemy.orm.session import Session
 
 from cads_catalogue import config, database, object_storage, utils
