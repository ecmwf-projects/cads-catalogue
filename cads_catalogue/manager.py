"""utility module to load and store data in the catalogue database."""

# Copyright 2022, European Union.
#
# Licensed under the Apache License, Version 2.0 (the "License");
# you may not use this file except in compliance with the License.
# You may obtain a copy of the License at
#
#     http://www.apache.org/licenses/LICENSE-2.0
#
# Unless required by applicable law or agreed to in writing, software
# distributed under the License is distributed on an "AS IS" BASIS,
# WITHOUT WARRANTIES OR CONDITIONS OF ANY KIND, either express or implied.
# See the License for the specific language governing permissions and
# limitations under the License.

import glob
import itertools
import json
import os
import pathlib
from typing import Any

import yaml
from sqlalchemy import inspect
from sqlalchemy.orm import sessionmaker

from cads_catalogue import database, object_storage


def object_as_dict(obj: Any) -> dict[str, Any]:
    """Convert a sqlalchemy object in a python dictionary."""
    return {c.key: getattr(obj, c.key) for c in inspect(obj).mapper.column_attrs}


def load_licences_from_folder(folder_path: str | pathlib.Path) -> list[dict[str, Any]]:
    """Load licences metadata from json files contained in a folder.

    Parameters
    ----------
    folder_path: the folder path where to look for json files

    Returns
    -------
    list: list of dictionaries of metadata collected
    """
    licences = []
    json_filepaths = glob.glob(os.path.join(folder_path, "*.json"))
    for json_filepath in json_filepaths:
        if "deprecated" in os.path.basename(json_filepath).lower():
            continue
        with open(json_filepath) as fp:
            json_data = json.load(fp)
            try:
                licence = {
                    "licence_uid": json_data["id"],
                    "revision": json_data["revision"],
                    "title": json_data["title"],
                    "download_filename": os.path.abspath(
                        os.path.join(folder_path, json_data["downloadableFilename"])
                    ),
                }
            except KeyError:
                continue
            licences.append(licence)
    return licences


def build_description(data: dict[str, Any]) -> list[dict[str, Any]]:
    """Build the db field `description` from the yaml data loaded.

    Parameters
    ----------
    data: yaml data

    Returns
    -------
    a list of items of kind {"id": ..., "label": ..., "value": ...}
    """
    ret_value: list[dict[str, str]] = []
    for key, value in data.get("description", dict()).items():
        item = {
            "id": key,
            "label": key.replace("-", " ").capitalize(),
            "value": value,
        }
        ret_value.append(item)
    return ret_value


def load_variable_id_map(form_json_path: str) -> dict[str, str]:
    """
    Return a dictionary {variable_label: variable_id} parsing the form.json file.

    Parameters
    ----------
    form_json_path: path to the form.json file

    Returns
    -------
    a dictionary {variable_label: variable_id}
    """
    if not os.path.isfile(form_json_path):
        return dict()
    with open(form_json_path) as fp:
        form_sections = json.load(fp)
    variable_id_map = dict()
    for form_section in form_sections:
        if "details" in form_section:
            details_section = form_section["details"]
            if "groups" in details_section:
                groups_section = details_section["groups"]
                for group_section in groups_section:
                    if "labels" in group_section:
                        variable_id_map.update(group_section["labels"])
            if "labels" in details_section:
                variable_id_map.update(details_section["labels"])
    variable_id_map = {v: k for k, v in variable_id_map.items()}
    return variable_id_map


def build_variables(
    data: dict[str, Any], variable_id_map=dict | None
) -> list[dict[str, Any]]:
    """Build the db field `variables` from the yaml data loaded.

    Parameters
    ----------
    data: yaml data
    variable_id_map: dictionary to get the variable id from the label

    Returns
    -------
    a list of items of kind {"label": ..., "description": ..., "units": ...}
    """
    if variable_id_map is None:
        variable_id_map = dict()
    ret_value: list[dict[str, str]] = []
    for variable_name, properties in data.get("variables", dict()).items():
        item = {
            "id": variable_id_map[variable_name],
            "label": variable_name,
            "description": properties.get("description"),
            "units": properties.get("units"),
        }
        ret_value.append(item)
    return ret_value


def load_resource_from_folder(folder_path: str | pathlib.Path) -> dict[str, Any]:
    """Load metadata of a resource from a folder.

    Parameters
    ----------
    folder_path: folder path where to collect metadata of a resource

    Returns
    -------
    dict: dictionary of metadata collected
    """
    file_names = os.listdir(folder_path)
    metadata: dict[str, Any] = dict()
    metadata["resource_uid"] = os.path.basename(folder_path)
    variable_id_map = load_variable_id_map(os.path.join(folder_path, "form.json"))
    if "abstract.md" in file_names:
        with open(os.path.join(folder_path, "abstract.md")) as fp:
            metadata["abstract"] = fp.read()
    if "abstract.yaml" in file_names:
        with open(os.path.join(folder_path, "abstract.yaml")) as fp:
            data = yaml.load(fp, Loader=yaml.loader.SafeLoader)
            metadata["description"] = build_description(data)
            metadata["keywords"] = data.get("keywords")
            metadata["variables"] = build_variables(data, variable_id_map)
            # NOTE: related_resources_keywords is for self-relationship, not a db field
            metadata["related_resources_keywords"] = data.get(
                "related_resources_keywords", []
            )
    if "adaptor.yaml" in file_names:
        with open(os.path.join(folder_path, "adaptor.yaml")) as fp:
            metadata["adaptor"] = yaml.load(fp, Loader=yaml.loader.SafeLoader)
    if "dataset.yaml" in file_names:
        with open(os.path.join(folder_path, "dataset.yaml")) as fp:
            data = yaml.load(fp, Loader=yaml.loader.SafeLoader)
            metadata["title"] = data.get("title")
            # NOTE: licence_ids is for relationship, not a db field
            metadata["licence_uids"] = data.get("licences")
            metadata["publication_date"] = data.get("publication_date")
            metadata["resource_update"] = data.get("update_date")
            if "eqc" in data:
                metadata["use_eqc"] = data["eqc"]
    if "documentation.yaml" in file_names:
        with open(os.path.join(folder_path, "documentation.yaml")) as fp:
            data = yaml.load(fp, Loader=yaml.loader.SafeLoader)
            metadata["documentation"] = data.get("documentation")
    for candidate_name in ["overview.png", "overview.jpg"]:
        if candidate_name in file_names:
            metadata["previewimage"] = os.path.abspath(
                os.path.join(folder_path, candidate_name)
            )
    for file_name, db_field_name in [
        ("form.json", "form"),
        ("constraints.json", "constraints"),
        ("mapping.json", "mapping"),
    ]:
        if file_name in file_names:
            metadata[db_field_name] = os.path.abspath(
                os.path.join(folder_path, file_name)
            )
    metadata["references"] = []
    if "references.yaml" in file_names:
        with open(os.path.join(folder_path, "references.yaml")) as fp:
            data = yaml.load(fp, Loader=yaml.loader.SafeLoader)
            for data_item in data.get("references", []):
                reference_item = {
                    "title": data_item["title"],
                    "content": None,
                    "copy": data_item.get("copy"),
                    "url": None,
                    "download_file": None,
                }
                content_file_name = data_item["content"]
                if content_file_name and content_file_name in file_names:
                    reference_item["content"] = os.path.abspath(
                        os.path.join(folder_path, content_file_name)
                    )
                else:
                    print("warning: reference to item %r not found" % content_file_name)
                    continue
                download_file_name = data_item.get("filename")
                if download_file_name and download_file_name in file_names:
                    reference_item["download_file"] = os.path.abspath(
                        os.path.join(folder_path, download_file_name)
                    )
                metadata["references"].append(reference_item)
    if "metadata.yaml" in file_names:
        with open(os.path.join(folder_path, "metadata.yaml")) as fp:
            data = yaml.load(fp, Loader=yaml.loader.SafeLoader)
            metadata["type"] = data.get("resource_type")
            metadata["doi"] = data.get("doi")
<<<<<<< HEAD
    if (
        "variables.yaml" in file_names
    ):  # this overrides if variables were found in abstract.yaml
        with open(os.path.join(folder_path, "variables.yaml")) as fp:
            data = yaml.load(fp, Loader=yaml.loader.SafeLoader)
            metadata["variables"] = build_variables(data, variable_id_map)
=======
            metadata["contact"] = data.get("contactemail")
            if not metadata["publication_date"]:
                # it can be in dataset.yaml
                metadata["publication_date"] = data.get("publication_date")

>>>>>>> 6b534584
    return metadata


def store_licences(
    session_obj: sessionmaker | None,
    licences: list[Any],
    object_storage_url: str,
    **storage_kws: Any,
) -> list[dict[str, Any]]:
    """Store a list of licences in a database and in the object storage.

    Store a list of licences (as returned by `load_licences_from_folder`)
    in a database and in the object storage.
    If `doc_storage_path` is None, it will take DOCUMENT_STORAGE from the environment.

    Parameters
    ----------
    session_obj: Session sqlalchemy object
    licences: list of licences (as returned by `load_licences_from_folder`)
    object_storage_url: endpoint URL of the object storage
    storage_kws: dictionary of parameters used to pass to the storage client

    Returns
    -------
    list: list of dictionaries of records inserted.
    """
    all_stored = []
    session_obj = database.ensure_session_obj(session_obj)
    with session_obj() as session:
        for licence in licences:
            file_path = licence["download_filename"]
            subpath = os.path.join("licences", licence["licence_uid"])
            licence["download_filename"] = object_storage.store_file(
                file_path,
                object_storage_url,
                subpath=subpath,
                force=True,
                **storage_kws,
            )[0]
            licence_obj = database.Licence(**licence)
            session.add(licence_obj)
            stored_as_dict = object_as_dict(licence_obj)
            all_stored.append(stored_as_dict)
        session.commit()
    return all_stored


def store_dataset(
    session_obj: sessionmaker | None,
    dataset_md: dict[str, Any],
    object_storage_url: str,
    **storage_kws: Any,
) -> dict[str, Any]:
    """Store a resource in a database and in the object storage.

    Store a resource (as returned by `load_resource_from_folder`) in a database and some of its
    files in the object storage and return a dictionary of the record stored.

    Parameters
    ----------
    session_obj: Session sqlalchemy object
    dataset_md: resource dictionary (as returned by `load_resource_from_folder`)
    object_storage_url: endpoint URL of the object storage
    storage_kws: dictionary of parameters used to pass to the storage client

    Returns
    -------
    dict: a dictionary of the record stored.
    """
    dataset = dataset_md.copy()
    session_obj = database.ensure_session_obj(session_obj)
    with session_obj() as session:
        licence_uids = dataset.pop("licence_uids", [])
        subpath = os.path.join("resources", dataset["resource_uid"])
        obj_storage_fields = ["form", "previewimage", "constraints", "mapping"]
        for field in obj_storage_fields:
            file_path = dataset[field]
            dataset[field] = object_storage.store_file(
                file_path,
                object_storage_url,
                subpath=subpath,
                force=True,
                **storage_kws,
            )[0]
        # some fields to storage are inside references
        for reference in dataset["references"]:
            for subfield in ["content", "download_file"]:
                if reference.get(subfield):
                    file_path = reference[subfield]
                    reference[subfield] = object_storage.store_file(
                        file_path,
                        object_storage_url,
                        subpath=subpath,
                        force=True,
                        **storage_kws,
                    )[0]
        dataset.pop("related_resources_keywords")
        dataset_obj = database.Resource(**dataset)
        session.add(dataset_obj)
        for licence_uid in licence_uids:
            licence_obj = (
                session.query(database.Licence)
                .filter_by(licence_uid=licence_uid)
                .order_by(database.Licence.revision.desc())
                .first()
            )
            if licence_obj:
                dataset_obj.licences.append(licence_obj)  # type: ignore
        stored_as_dict = object_as_dict(dataset_obj)
        session.commit()
    return stored_as_dict


def find_related_resources(
    resources: list[dict[str, Any]]
) -> list[tuple[dict[str, Any], dict[str, Any]]]:
    """Return couples of resources related each other.

    Each input resources is a python dictionary as returned by the function
    load_resource_from_folder.
    At the moment the current implementation filters input resources in this way:
     - look for resources with the same (not empty) list of "keywords" metadata
     - look for resources with at least one common element in the "related_resources_keywords"
    It assumes that the relationship is commutative.

    Parameters
    ----------
    resources: list of resources (i.e. python dictionaries of metadata)

    Returns
    -------
    list: list of tuples (res1, res2), when res1 and res2 are related input resources.
    """
    relationships_found = []
    all_possible_relationships = itertools.combinations(resources, 2)
    for (res1, res2) in all_possible_relationships:
        res1_keywords = res1.get("keywords", [])
        res2_keywords = res2.get("keywords", [])
        if set(res1_keywords) == set(res2_keywords) and len(res1_keywords) > 0:
            relationships_found.append((res1, res2))
        res1_rel_res_kws = res1.get("related_resources_keywords", [])
        res2_rel_res_kws = res2.get("related_resources_keywords", [])
        if set(res1_rel_res_kws) & set(res2_rel_res_kws):
            relationships_found.append((res1, res2))
    return relationships_found<|MERGE_RESOLUTION|>--- conflicted
+++ resolved
@@ -237,20 +237,17 @@
             data = yaml.load(fp, Loader=yaml.loader.SafeLoader)
             metadata["type"] = data.get("resource_type")
             metadata["doi"] = data.get("doi")
-<<<<<<< HEAD
+            metadata["contact"] = data.get("contactemail")
+            if not metadata["publication_date"]:
+                # it can be in dataset.yaml
+                metadata["publication_date"] = data.get("publication_date")
     if (
         "variables.yaml" in file_names
     ):  # this overrides if variables were found in abstract.yaml
         with open(os.path.join(folder_path, "variables.yaml")) as fp:
             data = yaml.load(fp, Loader=yaml.loader.SafeLoader)
             metadata["variables"] = build_variables(data, variable_id_map)
-=======
-            metadata["contact"] = data.get("contactemail")
-            if not metadata["publication_date"]:
-                # it can be in dataset.yaml
-                metadata["publication_date"] = data.get("publication_date")
-
->>>>>>> 6b534584
+
     return metadata
 
 
