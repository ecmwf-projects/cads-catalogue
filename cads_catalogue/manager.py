--- conflicted
+++ resolved
@@ -620,10 +620,7 @@
     dataset_obj.related_resources = []  # type: ignore
     dataset_obj.back_related_resources = []  # type: ignore
     all_db_resources = session.query(database.Resource).all()
-<<<<<<< HEAD
-
-=======
->>>>>>> 9a491210
+
     # recompute related resources
     related_resources = find_related_resources(
         all_db_resources, only_involving_uid=dataset_obj.resource_uid
