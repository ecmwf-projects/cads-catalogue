--- conflicted
+++ resolved
@@ -1,10 +1,6 @@
 {
   "template": "https://github.com/ecmwf-projects/cookiecutter-conda-package",
-<<<<<<< HEAD
-  "commit": "ec16feaef847dba10f51550308099b61af91b45c",
-=======
   "commit": "cb9df45f5ebc9a4887e52ec06f6aca23c3a1279c",
->>>>>>> a702d085
   "checkout": null,
   "context": {
     "cookiecutter": {
