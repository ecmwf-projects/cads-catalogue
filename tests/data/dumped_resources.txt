--- conflicted
+++ resolved
@@ -5,867 +5,29 @@
         "constraints": "an url",
         "form": "an url",
         "layout": "an url",
-        "mapping": "an url",
         "previewimage": "an url",
-        "adaptor": "{\n  \"format_conversion\": {\n    \"netcdf_cdm\": {\n      \"split_on\": [\n        \"origin\",\n        \"type\",\n        \"dataset\"\n      ],\n      \"system_call\": [\n        \"cdscdm-translate\",\n        \"-o\",\n        \"{{outfile}}\",\n        \"--product\",\n        \"{{product}}\",\n        \"--merge_datasets\",\n        \"true\",\n        \"{{infile}}\"\n      ]\n    }\n  }\n}",
-        "adaptor_configuration": null,
-        "geo_extent": {
-            "bboxN": 89,
-            "bboxS": -89,
-            "bboxE": 360,
-            "bboxW": 0
+        "adaptor": null,
+        "adaptor_configuration": {
+            "format_conversion": {
+                "netcdf_cdm": {
+                    "split_on": [
+                        "origin",
+                        "type",
+                        "dataset"
+                    ],
+                    "system_call": [
+                        "cdscdm-translate",
+                        "-o",
+                        "{{outfile}}",
+                        "--product",
+                        "{{product}}",
+                        "--merge_datasets",
+                        "true",
+                        "{{infile}}"
+                    ]
+                }
+            }
         },
-        "begin_date": "1982-01-01",
-        "end_date": "2022-06-01",
-        "publication_date": "2019-07-12",
-        "record_update": "2022-11-24 13:01:03.223265+01:00",
-        "resource_update": "2022-11-24",
-        "abstract": "",
-        "contactemail": "https://support.ecmwf.int",
-        "description": [
-            {
-                "id": "file-format",
-                "label": "File format",
-                "value": "GRIB"
-            },
-            {
-                "id": "data-type",
-                "label": "Data type",
-                "value": "Gridded"
-            },
-            {
-                "id": "projection",
-                "label": "Projection",
-                "value": "Regular latitude-longitude grid"
-            },
-            {
-                "id": "horizontal-coverage",
-                "label": "Horizontal coverage",
-                "value": "Global"
-            },
-            {
-                "id": "horizontal-resolution",
-                "label": "Horizontal resolution",
-                "value": "0.1\u00b0 x 0.1\u00b0; Native resolution is 9 km."
-            },
-            {
-                "id": "vertical-coverage",
-                "label": "Vertical coverage",
-                "value": "From 2 m above the surface level, to a soil depth of 289 cm.\n"
-            },
-            {
-                "id": "vertical-resolution",
-                "label": "Vertical resolution",
-                "value": "4 levels of the ECMWF surface model: Layer 1: 0 -7cm, Layer 2: 7 -28cm, Layer 3: 28-100cm, Layer 4: 100-289cm\nSome parameters are defined at 2 m over the surface.\n"
-            },
-            {
-                "id": "temporal-coverage",
-                "label": "Temporal coverage",
-                "value": "January 1950 to present"
-            },
-            {
-                "id": "temporal-resolution",
-                "label": "Temporal resolution",
-                "value": "Hourly"
-            },
-            {
-                "id": "update-frequency",
-                "label": "Update frequency",
-                "value": "Monthly with a delay of about three months relatively to actual date."
-            }
-        ],
-<<<<<<< HEAD
-        "documentation": [
-            {
-                "url": "https://confluence.ecmwf.int/display/CKB/ERA5-Land%3A+data+documentation",
-                "title": "ERA5-Land online documentation",
-                "description": "Further and more detailed information relating to the ERA5-Land dataset can be found in the Copernicus Knowledge Base web link above."
-            }
-        ],
-        "doi": "10.24381/cds.e2161bac",
-        "ds_contactemail": "https://support.ecmwf.int",
-        "ds_responsible_organisation": "ECMWF",
-        "ds_responsible_organisation_role": "publisher",
-        "file_format": "grib",
-        "format_version": null,
-=======
-        "abstract": "EAC4 (ECMWF Atmospheric Composition Reanalysis 4) is the fourth generation ECMWF global reanalysis of atmospheric composition. Reanalysis combines model data with observations from across the world into a globally complete and consistent dataset using a model of the atmosphere based on the laws of physics and chemistry. This principle, called data assimilation, is based on the method used by numerical weather prediction centres and air quality forecasting centres, where every so many hours (12 hours at ECMWF) a previous forecast is combined with newly available observations in an optimal way to produce a new best estimate of the state of the atmosphere, called analysis, from which an updated, improved forecast is issued. Reanalysis works in the same way to allow for the provision of a dataset spanning back more than a decade. Reanalysis does not have the constraint of issuing timely forecasts, so there is more time to collect observations, and when going further back in time, to allow for the ingestion of improved versions of the original observations, which all benefit the quality of the reanalysis product.\n\nThe assimilation system is able to estimate biases between observations and to sift good-quality data from poor data. The atmosphere model allows for estimates at locations where data coverage is low or for atmospheric pollutants for which no direct observations are available. The provision of estimates at each grid point around the globe for each regular output time, over a long period, always using the same format, makes reanalysis a very convenient and popular dataset to work with.\n\nThe observing system has changed drastically over time, and although the assimilation system can resolve data holes, the initially much sparser networks will lead to less accurate estimates. For this reason, EAC4 is only available from 2003 onwards.\n\nAlthough the analysis procedure considers chunks of data in a window of 12 hours in one go, EAC4 provides estimates every 3 hours, worldwide. This is made possible by the 4D-Var assimilation method, which takes account of the exact timing of the observations and model evolution within the assimilation window. \n",
-        "layout": "an url",
-        "mapping": {
-            "force": {
-                "class": [
-                    "mc"
-                ],
-                "day": [
-                    "01"
-                ],
-                "expect": [
-                    "any"
-                ],
-                "number": [
-                    "all"
-                ]
-            },
-            "multi_levtype": {
-                "level_groups": [
-                    {
-                        "label_prefix": "",
-                        "levtypes": [
-                            "pl",
-                            "ml"
-                        ],
-                        "param_prefix": "multilev_"
-                    },
-                    {
-                        "label_prefix": "Surface ",
-                        "levtypes": [
-                            "sfc"
-                        ],
-                        "param_prefix": "surface_"
-                    }
-                ],
-                "levelist_names": {
-                    "ml": "model_level",
-                    "pl": "pressure_level"
-                }
-            },
-            "options": {
-                "wants_dates": true
-            },
-            "remap": {
-                "product_type": {
-                    "monthly_mean": "reanalysis-monthly-means-of-daily-means",
-                    "monthly_mean_by_hour_of_day": "reanalysis-synoptic-monthly-means"
-                },
-                "time": {
-                    "00:00": "00:00:00",
-                    "03:00": "03:00:00",
-                    "06:00": "06:00:00",
-                    "09:00": "09:00:00",
-                    "12:00": "12:00:00",
-                    "15:00": "15:00:00",
-                    "18:00": "18:00:00",
-                    "21:00": "21:00:00"
-                },
-                "variable": {
-                    "2m_dewpoint_temperature": "surface_168",
-                    "2m_temperature": "surface_167",
-                    "black_carbon_aerosol_optical_depth_550nm": "surface_210211",
-                    "carbon_monoxide": "multilev_210123",
-                    "charnock": "surface_148",
-                    "dust_aerosol_0.03-0.55um_mixing_ratio": "multilev_210004",
-                    "dust_aerosol_0.55-0.9um_mixing_ratio": "multilev_210005",
-                    "dust_aerosol_0.9-20um_mixing_ratio": "multilev_210006",
-                    "dust_aerosol_optical_depth_550nm": "surface_210209",
-                    "ethane": "multilev_217045",
-                    "formaldehyde": "multilev_210124",
-                    "geopotential": "multilev_129",
-                    "hydrophilic_black_carbon_aerosol_mixing_ratio": "multilev_210009",
-                    "hydrophilic_organic_matter_aerosol_mixing_ratio": "multilev_210007",
-                    "hydrophobic_black_carbon_aerosol_mixing_ratio": "multilev_210010",
-                    "hydrophobic_organic_matter_aerosol_mixing_ratio": "multilev_210008",
-                    "hydroxyl_radical": "multilev_217030",
-                    "ice_temperature_layer_1": "surface_35",
-                    "isoprene": "multilev_217016",
-                    "leaf_area_index_high_vegetation": "surface_67",
-                    "leaf_area_index_low_vegetation": "surface_66",
-                    "mean_sea_level_pressure": "surface_151",
-                    "methane_chemistry": "multilev_217004",
-                    "nitric_acid": "multilev_217006",
-                    "nitrogen_dioxide": "multilev_210121",
-                    "nitrogen_monoxide": "multilev_217027",
-                    "organic_matter_aerosol_optical_depth_550nm": "surface_210210",
-                    "ozone": "multilev_210203",
-                    "particulate_matter_10um": "surface_210074",
-                    "particulate_matter_2.5um": "surface_210073",
-                    "peroxyacetyl_nitrate": "multilev_217013",
-                    "potential_vorticity": "multilev_60",
-                    "propane": "multilev_217047",
-                    "relative_humidity": "multilev_157",
-                    "sea_ice_cover": "surface_31",
-                    "sea_salt_aerosol_0.03-0.5um_mixing_ratio": "multilev_210001",
-                    "sea_salt_aerosol_0.5-5um_mixing_ratio": "multilev_210002",
-                    "sea_salt_aerosol_5-20um_mixing_ratio": "multilev_210003",
-                    "sea_salt_aerosol_optical_depth_550nm": "surface_210208",
-                    "sea_surface_temperature": "surface_34",
-                    "snow_albedo": "surface_32",
-                    "snow_density": "surface_33",
-                    "snow_depth": "surface_141",
-                    "so2_precursor_mixing_ratio": "multilev_210012",
-                    "soil_temperature_level_1": "surface_139",
-                    "specific_humidity": "multilev_133",
-                    "sulphate_aerosol_mixing_ratio": "multilev_210011",
-                    "sulphate_aerosol_optical_depth_550nm": "surface_210212",
-                    "sulphur_dioxide": "multilev_210122",
-                    "surface_pressure": "surface_134",
-                    "temperature": "multilev_130",
-                    "temperature_of_snow_layer": "surface_238",
-                    "total_aerosol_optical_depth_550nm": "surface_210207",
-                    "total_column_carbon_monoxide": "surface_210127",
-                    "total_column_ethane": "surface_218045",
-                    "total_column_formaldehyde": "surface_210128",
-                    "total_column_hydroxyl_radical": "surface_218030",
-                    "total_column_isoprene": "surface_218016",
-                    "total_column_methane": "surface_218004",
-                    "total_column_nitric_acid": "surface_218006",
-                    "total_column_nitrogen_dioxide": "surface_210125",
-                    "total_column_nitrogen_monoxide": "surface_218027",
-                    "total_column_ozone": "surface_210206",
-                    "total_column_peroxyacetyl_nitrate": "surface_218013",
-                    "total_column_propane": "surface_218047",
-                    "total_column_sulphur_dioxide": "surface_210126",
-                    "total_column_water": "surface_136",
-                    "total_column_water_vapour": "surface_137",
-                    "vertical_velocity": "multilev_135",
-                    "vertically_integrated_mass_of_dust_aerosol_0.03-0.55um": "surface_215043",
-                    "vertically_integrated_mass_of_dust_aerosol_0.55-9um": "surface_215044",
-                    "vertically_integrated_mass_of_dust_aerosol_9-20um": "surface_215045",
-                    "vertically_integrated_mass_of_hydrophilic_black_carbon_aerosol": "surface_215078",
-                    "vertically_integrated_mass_of_hydrophilic_organic_matter_aerosol": "surface_215062",
-                    "vertically_integrated_mass_of_hydrophobic_black_carbon_aerosol": "surface_215077",
-                    "vertically_integrated_mass_of_hydrophobic_organic_matter_aerosol": "surface_215061",
-                    "vertically_integrated_mass_of_sea_salt_aerosol_0.03-0.5um": "surface_215019",
-                    "vertically_integrated_mass_of_sea_salt_aerosol_0.5-5um": "surface_215020",
-                    "vertically_integrated_mass_of_sea_salt_aerosol_5-20um": "surface_215021",
-                    "vertically_integrated_mass_of_sulphate_aerosol": "surface_215087",
-                    "vertically_integrated_mass_of_sulphur_dioxide": "surface_215174"
-                }
-            },
-            "rename": {
-                "product_type": "dataset",
-                "variable": "param"
-            },
-            "selection_limit": 100000,
-            "selection_limit_ignore": [
-                "area",
-                "grid"
-            ]
-        },
-        "contact": "copernicus-support@ecmwf.int",
-        "doi": null,
-        "form": "an url",
-        "constraints": "an url",
->>>>>>> e95d95c9
-        "keywords": [
-            "Product type: Reanalysis",
-            "Spatial coverage: Global",
-            "Temporal coverage: Past",
-            "Variable domain: Land (hydrology)",
-            "Variable domain: Land (physics)",
-            "Variable domain: Land (biosphere)",
-            "Provider: Copernicus C3S"
-        ],
-        "lineage": "EC Copernicus program",
-        "representative_fraction": 0.25,
-        "responsible_organisation": "ECMWF",
-        "responsible_organisation_role": "pointOfContact",
-        "responsible_organisation_website": "https://www.ecmwf.int/",
-        "title": null,
-        "topic": "climatologyMeteorologyAtmosphere",
-        "type": "dataset",
-        "unit_measure": "dd",
-        "use_limitation": "Content accessible through the CDS may only be used under the terms of the licenses attributed to each particular resource.",
-        "variables": [
-            {
-                "id": "10m_u_component_of_wind",
-                "label": "10m u-component of wind",
-                "description": "Eastward component of the 10m wind. It is the horizontal speed of air moving towards the east, at a height of ten metres above the surface of the Earth, in metres per second. Care should be taken when comparing this variable with observations, because wind observations vary on small space and time scales and are affected by the local terrain, vegetation and buildings that are represented only on average in the ECMWF Integrated Forecasting System. This variable can be combined with the V component of 10m wind to give the speed and direction of the horizontal 10m wind.",
-                "units": "m s^-1"
-            },
-            {
-                "id": "10m_v_component_of_wind",
-                "label": "10m v-component of wind",
-                "description": "Northward component of the 10m wind. It is the horizontal speed of air moving towards the north, at a height of ten metres above the surface of the Earth, in metres per second. Care should be taken when comparing this variable with observations, because wind observations vary on small space and time scales and are affected by the local terrain, vegetation and buildings that are represented only on average in the ECMWF Integrated Forecasting System. This variable can be combined with the U component of 10m wind to give the speed and direction of the horizontal 10m wind.",
-                "units": "m s^-1"
-            },
-            {
-                "id": "2m_dewpoint_temperature",
-                "label": "2m dewpoint temperature",
-                "description": "Temperature to which the air, at 2 metres above the surface of the Earth, would have to be cooled for saturation to occur.It is a measure of the humidity of the air. Combined with temperature and pressure, it can be used to calculate the relative humidity. 2m dew point temperature is calculated by interpolating between the lowest model level and the Earth's surface, taking account of the atmospheric conditions. Temperature measured in kelvin can be converted to degrees Celsius (\u00b0C) by subtracting 273.15.",
-                "units": "K"
-            },
-            {
-                "id": "2m_temperature",
-                "label": "2m temperature",
-                "description": "Temperature of air at 2m above the surface of land, sea or in-land waters. 2m temperature is calculated by interpolating between the lowest model level and the Earth's surface, taking account of the atmospheric conditions. Temperature measured in kelvin can be converted to degrees Celsius (\u00b0C) by subtracting 273.15.",
-                "units": "K"
-            },
-            {
-                "id": "evaporation_from_bare_soil",
-                "label": "Evaporation from bare soil",
-                "description": "The amount of evaporation from bare soil at the top of the land surface. This variable is accumulated from the beginning of the forecast time to the end of the forecast step.",
-                "units": "m of water equivalent"
-            },
-            {
-                "id": "evaporation_from_open_water_surfaces_excluding_oceans",
-                "label": "Evaporation from open water surfaces excluding oceans",
-                "description": "Amount of evaporation from surface water storage like lakes and inundated areas but excluding oceans. This variable is accumulated from the beginning of the forecast time to the end of the forecast step.",
-                "units": "m of water equivalent"
-            },
-            {
-                "id": "evaporation_from_the_top_of_canopy",
-                "label": "Evaporation from the top of canopy",
-                "description": "The amount of evaporation from the canopy interception reservoir at the top of the canopy. This variable is accumulated from the beginning of the forecast time to the end of the forecast step.",
-                "units": "m of water equivalent"
-            },
-            {
-                "id": "evaporation_from_vegetation_transpiration",
-                "label": "Evaporation from vegetation transpiration",
-                "description": "Amount of evaporation from vegetation transpiration. This has the same meaning as root extraction i.e. the amount of water extracted from the different soil layers. This variable is accumulated from the beginning of the forecast time to the end of the forecast step.",
-                "units": "m of water equivalent"
-            },
-            {
-                "id": "forecast_albedo",
-                "label": "Forecast albedo",
-                "description": "Is a measure of the reflectivity of the Earth's surface. It is the fraction of solar (shortwave) radiation reflected by Earth's surface, across the solar spectrum, for both direct and diffuse radiation. Values are between 0 and 1. Typically, snow and ice have high reflectivity with albedo values of 0.8 and above, land has intermediate values between about 0.1 and 0.4 and the ocean has low values of 0.1 or less. Radiation from the Sun (solar, or shortwave, radiation) is partly reflected back to space by clouds and particles in the atmosphere (aerosols) and some of it is absorbed. The rest is incident on the Earth's surface, where some of it is reflected. The portion that is reflected by the Earth's surface depends on the albedo. In the ECMWF Integrated Forecasting System (IFS), a climatological background albedo (observed values averaged over a period of several years) is used, modified by the model over water, ice and snow. Albedo is often shown as a percentage (%).",
-                "units": "dimensionless"
-            },
-            {
-                "id": "lake_bottom_temperature",
-                "label": "Lake bottom temperature",
-                "description": "Temperature of water at the bottom of inland water bodies (lakes, reservoirs, rivers) and coastal waters. ECMWF implemented a lake model in May 2015 to represent the water temperature and lake ice of all the world\u2019s major inland water bodies in the Integrated Forecasting System. The model keeps lake depth and surface area (or fractional cover) constant in time.",
-                "units": "K"
-            },
-            {
-                "id": "lake_ice_depth",
-                "label": "Lake ice depth",
-                "description": "The thickness of ice on inland water bodies (lakes, reservoirs and rivers) and coastal waters. The ECMWF Integrated Forecasting System (IFS) represents the formation and melting of ice on inland water bodies (lakes, reservoirs and rivers) and coastal water. A single ice layer is represented. This parameter is the thickness of that ice layer.",
-                "units": "m"
-            },
-            {
-                "id": "lake_ice_temperature",
-                "label": "Lake ice temperature",
-                "description": "The temperature of the uppermost surface of ice on inland water bodies (lakes, reservoirs, rivers) and coastal waters. The ECMWF Integrated Forecasting System represents the formation and melting of ice on lakes. A single ice layer is represented. The temperature measured in kelvin can be converted to degrees Celsius (\u00b0C) by subtracting 273.15.",
-                "units": "K"
-            },
-            {
-                "id": "lake_mix_layer_depth",
-                "label": "Lake mix-layer depth",
-                "description": "The thickness of the upper most layer of an inland water body (lake, reservoirs, and rivers) or coastal waters that is well mixed and has a near constant temperature with depth (uniform distribution of temperature). The ECMWF Integrated Forecasting System represents inland water bodies with two layers in the vertical, the mixed layer above and the thermocline below. Thermoclines upper boundary is located at the mixed layer bottom, and the lower boundary at the lake bottom. Mixing within the mixed layer can occur when the density of the surface (and near-surface) water is greater than that of the water below. Mixing can also occur through the action of wind on the surface of the lake.",
-                "units": "m"
-            },
-            {
-                "id": "lake_mix_layer_temperature",
-                "label": "Lake mix-layer temperature",
-                "description": "The temperature of the upper most layer of inland water bodies (lakes, reservoirs and rivers) or coastal waters) that is well mixed. The ECMWF Integrated Forecasting System represents inland water bodies with two layers in the vertical, the mixed layer above and the thermocline below. Thermoclines upper boundary is located at the mixed layer bottom, and the lower boundary at the lake bottom. Mixing within the mixed layer can occur when the density of the surface (and near-surface) water is greater than that of the water below. Mixing can also occur through the action of wind on the surface of the lake. Temperature measured in kelvin can be converted to degrees Celsius (\u00b0C) by subtracting 273.15.",
-                "units": "K"
-            },
-            {
-                "id": "lake_shape_factor",
-                "label": "Lake shape factor",
-                "description": "This parameter describes the way that temperature changes with depth in the thermocline layer of inland water bodies (lakes, reservoirs and rivers) and coastal waters. It is used to calculate the lake bottom temperature and other lake-related parameters. The ECMWF Integrated Forecasting System represents inland and coastal water bodies with two layers in the vertical, the mixed layer above and the thermocline below where temperature changes with depth.",
-                "units": "dimensionless"
-            },
-            {
-                "id": "lake_total_layer_temperature",
-                "label": "Lake total layer temperature",
-                "description": "The mean temperature of total water column in inland water bodies (lakes, reservoirs and rivers) and coastal waters. The ECMWF Integrated Forecasting System represents inland water bodies with two layers in the vertical, the mixed layer above and the thermocline below where temperature changes with depth. This parameter is the mean over the two layers. Temperature measured in kelvin can be converted to degrees Celsius (\u00b0C) by subtracting 273.15.",
-                "units": "K"
-            },
-            {
-<<<<<<< HEAD
-=======
-                "id": "total_aerosol_optical_depth_550nm",
-                "label": "Total aerosol optical depth at 550 nm",
-                "description": null,
-                "units": "dimensionless"
-            },
-            {
-                "id": "total_column_carbon_monoxide",
-                "label": "Total column carbon monoxide",
-                "description": null,
-                "units": "kg m^-2"
-            },
-            {
-                "id": "total_column_ethane",
-                "label": "Total column ethane",
-                "description": null,
-                "units": "kg m^-2"
-            },
-            {
-                "id": "total_column_formaldehyde",
-                "label": "Total column formaldehyde",
-                "description": null,
-                "units": "kg m^-2"
-            },
-            {
-                "id": "total_column_hydroxyl_radical",
-                "label": "Total column hydroxyl radical",
-                "description": null,
-                "units": "kg m^-2"
-            },
-            {
-                "id": "total_column_isoprene",
-                "label": "Total column isoprene",
-                "description": null,
-                "units": "kg m^-2"
-            },
-            {
-                "id": "total_column_methane",
-                "label": "Total column methane",
-                "description": null,
-                "units": "kg m^-2"
-            },
-            {
-                "id": "total_column_nitric_acid",
-                "label": "Total column nitric acid",
-                "description": null,
-                "units": "kg m^-2"
-            },
-            {
-                "id": "total_column_nitrogen_dioxide",
-                "label": "Total column nitrogen dioxide",
-                "description": null,
-                "units": "kg m^-2"
-            },
-            {
-                "id": "total_column_nitrogen_monoxide",
-                "label": "Total column nitrogen monoxide",
-                "description": null,
-                "units": "kg m^-2"
-            },
-            {
-                "id": "total_column_ozone",
-                "label": "Total column ozone",
-                "description": null,
-                "units": "kg m^-2"
-            },
-            {
-                "id": "total_column_peroxyacetyl_nitrate",
-                "label": "Total column peroxyacetyl nitrate",
-                "description": null,
-                "units": "kg m^-2"
-            },
-            {
-                "id": "total_column_propane",
-                "label": "Total column propane",
-                "description": null,
-                "units": "kg m^-2"
-            },
-            {
-                "id": "total_column_sulphur_dioxide",
-                "label": "Total column sulphur dioxide",
-                "description": null,
-                "units": "kg m^-2"
-            },
-            {
-                "id": "total_column_water",
-                "label": "Total column water",
-                "description": null,
-                "units": "kg m^-2"
-            },
-            {
-                "id": "total_column_water_vapour",
-                "label": "Total column water vapour",
-                "description": null,
-                "units": "kg m^-2"
-            },
-            {
-                "id": "vertical_velocity",
-                "label": "Vertical velocity",
-                "description": null,
-                "units": "Pa s^-1"
-            },
-            {
-                "id": "vertically_integrated_mass_of_dust_aerosol_0.03-0.55um",
-                "label": "Vertically integrated mass of dust aerosol (0.03 - 0.55 \u00b5m)",
-                "description": null,
-                "units": "kg m^-2"
-            },
-            {
-                "id": "vertically_integrated_mass_of_dust_aerosol_0.55-9um",
-                "label": "Vertically integrated mass of dust aerosol (0.55 - 9 \u00b5m)",
-                "description": null,
-                "units": "kg m^-2"
-            },
-            {
-                "id": "vertically_integrated_mass_of_dust_aerosol_9-20um",
-                "label": "Vertically integrated mass of dust aerosol (9 - 20 \u00b5m)",
-                "description": null,
-                "units": "kg m^-2"
-            },
-            {
-                "id": "vertically_integrated_mass_of_hydrophilic_black_carbon_aerosol",
-                "label": "Vertically integrated mass of hydrophilic black carbon aerosol",
-                "description": null,
-                "units": "kg m^-2"
-            },
-            {
-                "id": "vertically_integrated_mass_of_hydrophilic_organic_matter_aerosol",
-                "label": "Vertically integrated mass of hydrophilic organic matter aerosol",
-                "description": null,
-                "units": "kg m^-2"
-            },
-            {
-                "id": "vertically_integrated_mass_of_hydrophobic_black_carbon_aerosol",
-                "label": "Vertically integrated mass of hydrophobic black carbon aerosol",
-                "description": null,
-                "units": "kg m^-2"
-            },
-            {
-                "id": "vertically_integrated_mass_of_hydrophobic_organic_matter_aerosol",
-                "label": "Vertically integrated mass of hydrophobic organic matter aerosol",
-                "description": null,
-                "units": "kg m^-2"
-            },
-            {
-                "id": "vertically_integrated_mass_of_sea_salt_aerosol_0.03-0.5um",
-                "label": "Vertically integrated mass of sea salt aerosol (0.03 - 0.5 \u00b5m)",
-                "description": null,
-                "units": "kg m^-2"
-            },
-            {
-                "id": "vertically_integrated_mass_of_sea_salt_aerosol_0.5-5um",
-                "label": "Vertically integrated mass of sea salt aerosol (0.5 - 5 \u00b5m)",
-                "description": null,
-                "units": "kg m^-2"
-            },
-            {
-                "id": "vertically_integrated_mass_of_sea_salt_aerosol_5-20um",
-                "label": "Vertically integrated mass of sea salt aerosol (5 - 20 \u00b5m)",
-                "description": null,
-                "units": "kg m^-2"
-            },
-            {
-                "id": "vertically_integrated_mass_of_sulphate_aerosol",
-                "label": "Vertically integrated mass of sulphate aerosol",
-                "description": null,
-                "units": "kg m^-2"
-            },
-            {
-                "id": "vertically_integrated_mass_of_sulphur_dioxide",
-                "label": "Vertically integrated mass of sulphur dioxide",
-                "description": null,
-                "units": "kg m^-2"
-            }
-        ],
-        "providers": null,
-        "summaries": null,
-        "begin_date": "2003-01-01",
-        "end_date": "2021-06-30",
-        "geo_extent": {
-            "bboxN": 89,
-            "bboxW": 0,
-            "bboxS": -89,
-            "bboxE": 360
-        },
-        "documentation": [],
-        "type": "dataset",
-        "previewimage": "an url",
-        "publication_date": "2020-02-06",
-        "adaptor_configuration": {
-            "url": "https://ads.atmosphere.copernicus.eu/api/v2",
-            "key": "11325:b5c65565-ef76-4e44-adfb-ae7050f293c6",
-            "collection_id": "cams-global-reanalysis-eac4-monthly"
-        },
-        "adaptor": null,
-        "record_update": "2022-12-01 10:23:37.209569+01:00",
-        "references": [],
-        "resource_update": null,
-        "use_eqc": null
-    },
-    {
-        "resource_id": 1,
-        "resource_uid": "derived-near-surface-meteorological-variables",
-        "title": "Near surface meteorological variables from 1979 to 2019 derived from bias-corrected reanalysis",
-        "description": [
-            {
-                "id": "data-type",
-                "label": "Data type",
-                "value": "Gridded"
-            },
-            {
-                "id": "projection",
-                "label": "Projection",
-                "value": "Regular latitude-longitude grid"
-            },
-            {
-                "id": "file-format",
-                "label": "File format",
-                "value": "NetCDF 4"
-            },
-            {
-                "id": "horizontal-coverage",
-                "label": "Horizontal coverage",
-                "value": "Global land"
-            },
-            {
-                "id": "horizontal-resolution",
-                "label": "Horizontal resolution",
-                "value": "0.5\u00b0 x 0.5\u00b0"
-            },
-            {
-                "id": "vertical-coverage",
-                "label": "Vertical coverage",
-                "value": "Surface"
-            },
-            {
-                "id": "vertical-resolution",
-                "label": "Vertical resolution",
-                "value": "Single level"
-            },
-            {
-                "id": "temporal-coverage",
-                "label": "Temporal coverage",
-                "value": "From 1979  to  2019"
-            },
-            {
-                "id": "temporal-resolution",
-                "label": "Temporal resolution",
-                "value": "Hourly"
-            },
-            {
-                "id": "update-frequency",
-                "label": "Update frequency",
-                "value": "No updates expected"
-            },
-            {
-                "id": "conventions",
-                "label": "Conventions",
-                "value": "Climate and Forecast (CF) Metadata Convention v1.7"
-            },
-            {
-                "id": "versions",
-                "label": "Versions",
-                "value": "1.0 (deprecated), 1.1, 2.0 and 2.1"
-            }
-        ],
-        "abstract": "This dataset provides bias-corrected reconstruction of near-surface meteorological variables derived from the fifth generation of the European Centre for Medium-Range Weather Forecasts  (ECMWF) atmospheric reanalyses (ERA5). It is intended to be used as a meteorological forcing dataset for land surface and hydrological models. \n\nThe dataset has been obtained using the same methodology used to derive the widely used water, energy and climate change (WATCH) forcing data, and is thus also referred to as WATCH Forcing Data methodology applied to ERA5 (WFDE5). The data are derived from the ERA5 reanalysis product that have been re-gridded to a half-degree resolution. Data have been adjusted using an elevation correction and monthly-scale bias corrections based on Climatic Research Unit (CRU) data (for temperature, diurnal temperature range, cloud-cover, wet days number and precipitation fields) and Global Precipitation Climatology Centre (GPCC) data (for precipitation fields only). Additional corrections are included for varying atmospheric aerosol-loading and separate precipitation gauge observations. For full details please refer to the product user-guide.\n\nThis dataset was produced on behalf of Copernicus Climate Change Service (C3S) and was generated entirely within the Climate Data Store (CDS) Toolbox. The toolbox source code is provided in the documentation tab.\n\n\n",
-        "layout": "an url",
-        "mapping": {
-            "options": {
-                "wants_ymd": true
-            },
-            "remap": {
-                "reference_dataset": {
-                    "cru": "CRU",
-                    "cru_and_gpcc": "CRU+GPCC"
-                },
-                "variable": {
-                    "grid_point_altitude": "ASurf",
-                    "near_surface_air_temperature": "Tair",
-                    "near_surface_specific_humidity": "Qair",
-                    "near_surface_wind_speed": "Wind",
-                    "rainfall_flux": "Rainf",
-                    "snowfall_flux": "Snowf",
-                    "surface_air_pressure": "PSurf",
-                    "surface_downwelling_longwave_radiation": "LWdown",
-                    "surface_downwelling_shortwave_radiation": "SWdown"
-                },
-                "version": {
-                    "deprecated (1.0)": "1.0"
-                }
-            },
-            "rename": {
-                "format": "resultcombiner"
-            },
-            "selection_limit": 1000,
-            "selection_limit_ignore": [
-                "area"
-            ]
-        },
-        "contact": "https://support.ecmwf.int",
-        "doi": "10.24381/cds.20d54e34",
-        "form": "an url",
-        "constraints": "an url",
-        "keywords": [
-            "Product type: Derived reanalysis",
-            "Spatial coverage: Global",
-            "Variable domain: Atmosphere (surface)",
-            "Temporal coverage: Past"
-        ],
-        "version": null,
-        "variables": [
-            {
-                "id": "grid_point_altitude",
-                "label": "Grid-point altitude",
-                "description": "The altitude of each grid-point. Values correspond to altitudes of CRU grid-points.",
-                "units": "m"
-            },
-            {
-                "id": "near_surface_wind_speed",
-                "label": "Near-surface wind speed",
-                "description": "The horizontal speed of the wind, or movement of air, at a height of 10 metres above the surface of the Earth. Values are derived from ERA5 near-surface wind speed.",
-                "units": "m s^-1"
-            },
-            {
-                "id": "near_surface_air_temperature",
-                "label": "Near-surface air temperature",
-                "description": "The temperature of air at 2 metres above the surface of land, sea or inland waters. Values are derived from ERA5 2m air temperature with an elevation correction and bias correction using CRU mean monthly temperature and mean diurnal temperature range.",
-                "units": "K"
-            },
-            {
-                "id": "surface_air_pressure",
-                "label": "Surface air pressure",
-                "description": "The pressure (force per unit area) of the atmosphere at the surface of land, sea and inland water. Values are derived from ERA5 surface air pressure with an elevation correction.",
-                "units": "Pa"
-            },
-            {
-                "id": "near_surface_specific_humidity",
-                "label": "Near-surface specific humidity",
-                "description": "The amount of moisture in the air divided by amount of air plus moisture at that location. Values are derived from ERA5 vapor pressure and saturation vapor pressure with an elevation correction.",
-                "units": "kg kg^-1"
-            },
-            {
-                "id": "surface_downwelling_longwave_radiation",
-                "label": "Surface downwelling longwave radiation",
-                "description": "The amount of thermal (also known as longwave or terrestrial) radiation emitted by the atmosphere and clouds that reaches a horizontal plane at the surface of the Earth. Values are derived from ERA5 surface downwelling longwave radiation with an elevation correction.",
-                "units": "W m^-2"
-            },
-            {
-                "id": "surface_downwelling_shortwave_radiation",
-                "label": "Surface downwelling shortwave radiation",
-                "description": "The amount of solar radiation (also known as shortwave radiation) that reaches a horizontal plane at the surface of the Earth. This parameter comprises both direct and diffuse solar radiation. Values are derived from ERA5 surface downwelling shortwave radiation and bias corrected using CRU cloud cover and effects of inter-annual changes in atmospheric aerosol loading.",
-                "units": "W m^-2"
-            },
-            {
-                "id": "rainfall_flux",
-                "label": "Rainfall flux",
-                "description": "The rate of rain that falls to the Earth's surface. Values are derived from ERA5 total precipitation and snowfall and are bias corrected primarily using precipitation data from CRU and GPCC.",
-                "units": "kg m^-2 s^-1"
-            },
-            {
-                "id": "snowfall_flux",
-                "label": "Snowfall flux",
-                "description": "The rate of snow that falls to the Earth's surface. Values are derived from ERA5 total precipitation and snowfall and are bias corrected primarily using precipitation data from CRU and GPCC.",
-                "units": "kg m^-2 s^-1"
-            }
-        ],
-        "providers": null,
-        "summaries": null,
-        "begin_date": "1979-01-01",
-        "end_date": "2018-12-31",
-        "geo_extent": {
-            "bboxN": 89,
-            "bboxW": 0,
-            "bboxS": -89,
-            "bboxE": 360
-        },
-        "documentation": [
-            {
-                "url": "https://confluence.ecmwf.int/x/YzmaE",
-                "description": "Provides documentation on the algorithms used to derive the dataset as well as on the filename conventions and metedata.",
-                "title": "Product user guide"
-            },
-            {
-                "url": "https://doi.org/10.5194/essd-12-2097-2020",
-                "title": "WFDE5: bias-adjusted ERA5 reanalysis data for impact studies",
-                "description": "A peer reviewed article which describes the methods used in the generation of this dataset and the results of the validation experiments."
-            },
-            {
-                "datastore": "derived-near-surface-meteorological-variables/source_code.zip",
-                "title": "Version 1.0",
-                "description": "Source code used to generate version 1.0 of the dataset. The workflows are for use in the CDS toolbox.",
-                "widget": "code"
-            },
-            {
-                "datastore": "derived-near-surface-meteorological-variables/source_code_v1.1.zip",
-                "title": "Version 1.1",
-                "description": "Source code used to generate version 1.1 of the dataset. The workflows are for use in the CDS toolbox.",
-                "widget": "code"
-            },
-            {
-                "datastore": "derived-near-surface-meteorological-variables/source_code_v2.0.zip",
-                "title": "Version 2.0",
-                "description": "Source code used to generate version 2.0 of the dataset. The workflows are for use in the CDS toolbox.",
-                "widget": "code"
-            },
-            {
-                "datastore": "derived-near-surface-meteorological-variables/source_code_v2.1.zip",
-                "title": "Version 2.1",
-                "description": "Source code used to generate version 2.1 of the dataset. The workflows are for use in the CDS toolbox.",
-                "widget": "code"
-            }
-        ],
-        "type": "dataset",
-        "previewimage": "an url",
-        "publication_date": "2020-02-11",
-        "adaptor_configuration": {
-            "entry_point": "url_adaptor",
-            "patterns": [
-                "http://hydrology-era5.copernicus-climate.eu/WFDE5/v{{ version }}/{{ variable }}/{{ reference_dataset }}/{{ variable }}_WFDE5_{{ reference_dataset }}_{{ year }}{{ month }}_v{{ version }}.nc",
-                "{% if (year is not defined or year is none) and (month is not defined or month is none) %}http://hydrology-era5.copernicus-climate.eu/WFDE5/v{{ version }}/{{ variable }}/{{ reference_dataset }}/{{ variable }}_WFDE5_{{ reference_dataset }}_v{{ version }}.nc{% endif %}"
-            ]
-        },
-        "adaptor": "import cacholote\nfrom cads_retrieve_tools import mapping, url_tools\n\n\n@cacholote.cacheable\ndef url_adaptor(request, config, metadata):\n\n    data_format = request.pop(\"format\", \"zip\")\n\n    if data_format not in {\"zip\", \"tgz\"}:\n        raise ValueError(f\"{data_format=} is not supported\")\n\n    mapping_config = config.pop(\"mapping\", {})\n    mapped_request = mapping.apply_mapping(request, mapping_config)\n\n    requests_urls = url_tools.requests_to_urls(mapped_request, patterns=config[\"patterns\"])\n\n    path = url_tools.download_from_urls(\n        [ru[\"url\"] for ru in requests_urls],\n        data_format=data_format\n    )\n    return open(path, \"rb\")\n",
-        "record_update": "2022-12-01 10:23:37.181706+01:00",
-        "references": [
-            {
-                "title": "Citation",
-                "content": "an url",
-                "copy": true,
-                "url": null,
-                "download_file": null
-            },
-            {
-                "title": "Acknowledgement",
-                "content": "an url",
-                "copy": null,
-                "url": null,
-                "download_file": null
-            }
-        ],
-        "resource_update": null,
-        "use_eqc": null
-    },
-    {
-        "resource_id": 4,
-        "resource_uid": "reanalysis-era5-land",
-        "title": "ERA5-Land hourly data from 1950 to present",
-        "description": [
-            {
-                "id": "file-format",
-                "label": "File format",
-                "value": "GRIB"
-            },
-            {
-                "id": "data-type",
-                "label": "Data type",
-                "value": "Gridded"
-            },
-            {
-                "id": "projection",
-                "label": "Projection",
-                "value": "Regular latitude-longitude grid"
-            },
-            {
-                "id": "horizontal-coverage",
-                "label": "Horizontal coverage",
-                "value": "Global"
-            },
-            {
-                "id": "horizontal-resolution",
-                "label": "Horizontal resolution",
-                "value": "0.1\u00b0 x 0.1\u00b0; Native resolution is 9 km."
-            },
-            {
-                "id": "vertical-coverage",
-                "label": "Vertical coverage",
-                "value": "From 2 m above the surface level, to a soil depth of 289 cm.\n"
-            },
-            {
-                "id": "vertical-resolution",
-                "label": "Vertical resolution",
-                "value": "4 levels of the ECMWF surface model: Layer 1: 0 -7cm, Layer 2: 7 -28cm, Layer 3: 28-100cm, Layer 4: 100-289cm\nSome parameters are defined at 2 m over the surface.\n"
-            },
-            {
-                "id": "temporal-coverage",
-                "label": "Temporal coverage",
-                "value": "January 1950 to present"
-            },
-            {
-                "id": "temporal-resolution",
-                "label": "Temporal resolution",
-                "value": "Hourly"
-            },
-            {
-                "id": "update-frequency",
-                "label": "Update frequency",
-                "value": "Monthly with a delay of about three months relatively to actual date."
-            }
-        ],
-        "abstract": "ERA5-Land is a reanalysis dataset providing a consistent view of the evolution of land variables over several decades at an enhanced resolution compared to ERA5. ERA5-Land has been produced by replaying the land component of the ECMWF ERA5 climate reanalysis. Reanalysis combines model data with observations from across the world into a globally complete and consistent dataset using the laws of physics. Reanalysis produces data that goes several decades back in time, providing an accurate description of the climate of the past. \n\nERA5-Land uses as input to control the simulated land fields ERA5 atmospheric variables, such as air temperature and air humidity. This is called the atmospheric forcing. Without the constraint of the atmospheric forcing, the model-based estimates can rapidly deviate from reality. Therefore, while observations are not directly used in the production of ERA5-Land, they have an indirect influence through the atmospheric forcing used to run the simulation. In addition, the input air temperature, air humidity and pressure used to run ERA5-Land are corrected to account for the altitude difference between the grid of the forcing and the higher resolution grid of ERA5-Land. This correction is called 'lapse rate correction'.    \n\nThe ERA5-Land dataset, as any other simulation, provides estimates which have some degree of uncertainty. Numerical models can only provide a more or less accurate representation of the real physical processes governing different components of the Earth System. In general, the uncertainty of model estimates grows as we go back in time, because the number of observations available to create a good quality atmospheric forcing is lower. ERA5-land parameter fields can currently be used in combination with the uncertainty of the equivalent ERA5 fields. \n\nThe temporal and spatial resolutions of ERA5-Land makes this dataset very useful for all kind of land surface applications such as flood or drought forecasting. The temporal and spatial resolution of this dataset, the period covered in time, as well as the fixed grid used for the data distribution at any period enables decisions makers, businesses and individuals to access and use more accurate information on land states.\n\n\n",
-        "layout": "an url",
         "mapping": {
             "force": {
                 "class": [
@@ -978,10 +140,85 @@
                 "grid"
             ]
         },
-        "contact": "https://support.ecmwf.int",
+        "geo_extent": {
+            "bboxN": 89,
+            "bboxS": -89,
+            "bboxE": 360,
+            "bboxW": 0
+        },
+        "begin_date": "1982-01-01",
+        "end_date": "2022-06-01",
+        "publication_date": "2019-07-12",
+        "record_update": "2022-12-02 10:18:19.654745+01:00",
+        "resource_update": "2022-11-24",
+        "abstract": "",
+        "citation": "Mu\u00f1oz Sabater, J., (2019): ERA5-Land hourly data from 1981 to present. Copernicus Climate Change Service (C3S) Climate Data Store (CDS). (Accessed on < DD-MMM-YYYY >), 10.24381/cds.e2161bac\nMu\u00f1oz Sabater, J., (2021): ERA5-Land hourly data from 1950 to 1980. Copernicus Climate Change Service (C3S) Climate Data Store (CDS). (Accessed on < DD-MMM-YYYY >), 10.24381/cds.e2161bac",
+        "contactemail": "https://support.ecmwf.int",
+        "description": [
+            {
+                "id": "file-format",
+                "label": "File format",
+                "value": "GRIB"
+            },
+            {
+                "id": "data-type",
+                "label": "Data type",
+                "value": "Gridded"
+            },
+            {
+                "id": "projection",
+                "label": "Projection",
+                "value": "Regular latitude-longitude grid"
+            },
+            {
+                "id": "horizontal-coverage",
+                "label": "Horizontal coverage",
+                "value": "Global"
+            },
+            {
+                "id": "horizontal-resolution",
+                "label": "Horizontal resolution",
+                "value": "0.1\u00b0 x 0.1\u00b0; Native resolution is 9 km."
+            },
+            {
+                "id": "vertical-coverage",
+                "label": "Vertical coverage",
+                "value": "From 2 m above the surface level, to a soil depth of 289 cm.\n"
+            },
+            {
+                "id": "vertical-resolution",
+                "label": "Vertical resolution",
+                "value": "4 levels of the ECMWF surface model: Layer 1: 0 -7cm, Layer 2: 7 -28cm, Layer 3: 28-100cm, Layer 4: 100-289cm\nSome parameters are defined at 2 m over the surface.\n"
+            },
+            {
+                "id": "temporal-coverage",
+                "label": "Temporal coverage",
+                "value": "January 1950 to present"
+            },
+            {
+                "id": "temporal-resolution",
+                "label": "Temporal resolution",
+                "value": "Hourly"
+            },
+            {
+                "id": "update-frequency",
+                "label": "Update frequency",
+                "value": "Monthly with a delay of about three months relatively to actual date."
+            }
+        ],
+        "documentation": [
+            {
+                "url": "https://confluence.ecmwf.int/display/CKB/ERA5-Land%3A+data+documentation",
+                "title": "ERA5-Land online documentation",
+                "description": "Further and more detailed information relating to the ERA5-Land dataset can be found in the Copernicus Knowledge Base web link above."
+            }
+        ],
         "doi": "10.24381/cds.e2161bac",
-        "form": "an url",
-        "constraints": "an url",
+        "ds_contactemail": "https://support.ecmwf.int",
+        "ds_responsible_organisation": "ECMWF",
+        "ds_responsible_organisation_role": "publisher",
+        "file_format": "grib",
+        "format_version": null,
         "keywords": [
             "Product type: Reanalysis",
             "Spatial coverage: Global",
@@ -991,7 +228,16 @@
             "Variable domain: Land (biosphere)",
             "Provider: Copernicus C3S"
         ],
-        "version": null,
+        "lineage": "EC Copernicus program",
+        "representative_fraction": 0.25,
+        "responsible_organisation": "ECMWF",
+        "responsible_organisation_role": "pointOfContact",
+        "responsible_organisation_website": "https://www.ecmwf.int/",
+        "title": "ERA5-Land hourly data from 1950 to present",
+        "topic": "climatologyMeteorologyAtmosphere",
+        "type": "dataset",
+        "unit_measure": "dd",
+        "use_limitation": "Content accessible through the CDS may only be used under the terms of the licenses attributed to each particular resource.",
         "variables": [
             {
                 "id": "10m_u_component_of_wind",
@@ -1090,1842 +336,6 @@
                 "units": "K"
             },
             {
-                "id": "leaf_area_index_high_vegetation",
-                "label": "Leaf area index, high vegetation",
-                "description": "One-half of the total green leaf area per unit horizontal ground surface area for high vegetation type.",
-                "units": "m^2 m^-2"
-            },
-            {
-                "id": "leaf_area_index_low_vegetation",
-                "label": "Leaf area index, low vegetation",
-                "description": "One-half of the total green leaf area per unit horizontal ground surface area for low vegetation type.",
-                "units": "m^2 m^-2"
-            },
-            {
-                "id": "potential_evaporation",
-                "label": "Potential evaporation",
-                "description": "Potential evaporation (pev) in the current ECMWF model is computed, by making a second call to the surface energy balance routine with the vegetation variables set to \"crops/mixed farming\" and assuming no stress from soil moisture. In other words, evaporation is computed for agricultural land as if it is well watered and assuming that the atmosphere is not affected by this artificial surface condition. The latter may not always be realistic. Although pev is meant to provide an estimate of irrigation requirements, the method can give unrealistic results in arid conditions due to too strong evaporation forced by dry air. Note that in ERA5-Land pev is computed as an open water evaporation (Pan evaporation) and assuming that the atmosphere is not affected by this artificial surface condition. The latter is different  from the way pev is computed in ERA5. This variable is accumulated from the beginning of the forecast time to the end of the forecast step.",
-                "units": "m"
-            },
-            {
-                "id": "runoff",
-                "label": "Runoff",
-                "description": "Some water from rainfall, melting snow, or deep in the soil, stays stored in the soil. Otherwise, the water drains away, either over the surface (surface runoff), or under the ground (sub-surface runoff) and the sum of these two is simply called 'runoff'. This variable is the total amount of water accumulated from the beginning of the forecast time to the end of the forecast step. The units of runoff are depth in metres. This is the depth the water would have if it were spread evenly over the grid box. Care should be taken when comparing model variables with observations, because observations are often local to a particular point rather than averaged over a grid square area.  Observations are also often taken in different units, such as mm/day, rather than the accumulated metres produced here. Runoff is a measure of the availability of water in the soil, and can, for example, be used as an indicator of drought or flood. More information about how runoff is calculated is given in the IFS Physical Processes documentation.",
-                "units": "m"
-            },
-            {
-                "id": "skin_reservoir_content",
-                "label": "Skin reservoir content",
-                "description": "Amount of water in the vegetation canopy and/or in a thin layer on the soil. It represents the amount of rain intercepted by foliage, and water from dew. The maximum amount of 'skin reservoir content' a grid box can hold depends on the type of vegetation, and may be zero.  Water leaves the 'skin reservoir' by evaporation.",
-                "units": "m of water equivalent"
-            },
-            {
-                "id": "skin_temperature",
-                "label": "Skin temperature",
-                "description": "Temperature of the surface of the Earth. The skin temperature is the theoretical temperature that is required to satisfy the surface energy balance. It represents the temperature of the uppermost surface layer, which has no heat capacity and so can respond instantaneously to changes in surface fluxes. Skin temperature is calculated differently over land and sea. Temperature measured in kelvin can be converted to degrees Celsius (\u00b0C) by subtracting 273.15.",
-                "units": "K"
-            },
-            {
-                "id": "snow_albedo",
-                "label": "Snow albedo",
-                "description": "It is defined as the fraction of solar (shortwave) radiation reflected by the snow, across the solar spectrum, for both direct and diffuse radiation. It is a measure of the reflectivity of the snow covered grid cells. Values vary between 0 and 1. Typically, snow and ice have high reflectivity with albedo values of 0.8 and above.",
-                "units": "dimensionless"
-            },
-            {
-                "id": "snow_cover",
-                "label": "Snow cover",
-                "description": "It represents the fraction (0-1) of the cell / grid-box occupied by snow (similar to the cloud cover fields of ERA5).",
-                "units": "%"
-            },
-            {
-                "id": "snow_density",
-                "label": "Snow density",
-                "description": "Mass of snow per cubic metre in the snow layer. The ECMWF Integrated Forecast System (IFS) model represents snow as a single additional layer over the uppermost soil level. The snow may cover all or part of the grid box.",
-                "units": "kg m^-3"
-            },
-            {
-                "id": "snow_depth",
-                "label": "Snow depth",
-                "description": "Instantaneous grib-box average of the snow thickness on the ground (excluding snow on canopy).",
-                "units": "m"
-            },
-            {
-                "id": "snow_depth_water_equivalent",
-                "label": "Snow depth water equivalent",
-                "description": "Depth of snow from the snow-covered area of a grid box. Its units are metres of water equivalent, so it is the depth the water would have if the snow melted and was spread evenly over the whole grid box. The ECMWF Integrated Forecast System represents snow as a single additional layer over the uppermost soil level. The snow may cover all or part of the grid box.",
-                "units": "m of water equivalent"
-            },
-            {
-                "id": "snow_evaporation",
-                "label": "Snow evaporation",
-                "description": "Evaporation from snow averaged over the grid box (to find flux over snow, divide by snow fraction). This variable is accumulated from the beginning of the forecast time to the end of the forecast step.",
-                "units": "m of water equivalent"
-            },
-            {
-                "id": "snowfall",
-                "label": "Snowfall",
-                "description": "Accumulated total snow that has fallen to the Earth's surface. It consists of snow due to the large-scale atmospheric flow (horizontal scales greater than around a few hundred metres) and convection where smaller scale areas (around 5km to a few hundred kilometres) of warm air rise. If snow has melted during the period over which this variable was accumulated, then it will be higher than the snow depth. This variable is the total amount of water accumulated from the beginning of the forecast time to the end of the forecast step. The units given measure the depth the water would have if the snow melted and was spread evenly over the grid box. Care should be taken when comparing model variables with observations, because observations are often local to a particular point in space and time, rather than representing averages over a model grid box and model time step.",
-                "units": "m of water equivalent"
-            },
-            {
-                "id": "snowmelt",
-                "label": "Snowmelt",
-                "description": "Melting of snow averaged over the grid box (to find melt over snow, divide by snow fraction). This variable is accumulated from the beginning of the forecast time to the end of the forecast step.",
-                "units": "m of water equivalent"
-            },
-            {
-                "id": "soil_temperature_level_1",
-                "label": "Soil temperature level 1",
-                "description": "Temperature of the soil in layer 1 (0 - 7 cm) of the ECMWF Integrated Forecasting System. The surface is at 0 cm. Soil temperature is set at the middle of each layer, and heat transfer is calculated at the interfaces between them. It is assumed that there is no heat transfer out of the bottom of the lowest layer. Temperature measured in kelvin can be converted to degrees Celsius (\u00b0C) by subtracting 273.15.",
-                "units": "K"
-            },
-            {
-                "id": "soil_temperature_level_2",
-                "label": "Soil temperature level 2",
-                "description": "Temperature of the soil in layer 2 (7 -28cm) of the ECMWF Integrated Forecasting System.",
-                "units": "K"
-            },
-            {
-                "id": "soil_temperature_level_3",
-                "label": "Soil temperature level 3",
-                "description": "Temperature of the soil in layer 3 (28-100cm) of the ECMWF Integrated Forecasting System.",
-                "units": "K"
-            },
-            {
-                "id": "soil_temperature_level_4",
-                "label": "Soil temperature level 4",
-                "description": "Temperature of the soil in layer 4 (100-289 cm) of the ECMWF Integrated Forecasting System.",
-                "units": "K"
-            },
-            {
-                "id": "sub_surface_runoff",
-                "label": "Sub-surface runoff",
-                "description": "Some water from rainfall, melting snow, or deep in the soil, stays stored in the soil. Otherwise, the water drains away, either over the surface (surface runoff), or under the ground (sub-surface runoff) and the sum of these two is simply called 'runoff'. This variable is accumulated from the beginning of the forecast time to the end of the forecast step. The units of runoff are depth in metres. This is the depth the water would have if it were spread evenly over the grid box. Care should be taken when comparing model variables with observations, because observations are often local to a particular point rather than averaged over a grid square area.  Observations are also often taken in different units, such as mm/day, rather than the accumulated metres produced here. Runoff is a measure of the availability of water in the soil, and can, for example, be used as an indicator of drought or flood. More information about how runoff is calculated is given in the IFS Physical Processes documentation.",
-                "units": "m"
-            },
-            {
-                "id": "surface_latent_heat_flux",
-                "label": "Surface latent heat flux",
-                "description": "Exchange of latent heat with the surface through turbulent diffusion. This variables is accumulated from the beginning of the forecast time to the end of the forecast step. By model convention, downward fluxes are positive.",
-                "units": "J m^-2"
-            },
-            {
-                "id": "surface_net_solar_radiation",
-                "label": "Surface net solar radiation",
-                "description": "Amount of solar radiation (also known as shortwave radiation) reaching the surface of the Earth (both direct and diffuse) minus the amount reflected by the Earth's surface (which is governed by the albedo).Radiation from the Sun (solar, or shortwave, radiation) is partly reflected back to space by clouds and particles in the atmosphere (aerosols) and some of it is absorbed. The rest is incident on the Earth's surface, where some of it is reflected. The difference between downward and reflected solar radiation is the surface net solar radiation. This variable is accumulated from the beginning of the forecast time to the end of the forecast step. The units are joules per square metre (J m^-2). To convert to watts per square metre (W m^-2), the accumulated values should be divided by the accumulation period expressed in seconds. The ECMWF convention for vertical fluxes is positive downwards.",
-                "units": "J m^-2"
-            },
-            {
-                "id": "surface_net_thermal_radiation",
-                "label": "Surface net thermal radiation",
-                "description": "Net thermal radiation at the surface. Accumulated field from the beginning of the forecast time to the end of the forecast step. By model convention downward fluxes are positive.",
-                "units": "J m^-2"
-            },
-            {
-                "id": "surface_pressure",
-                "label": "Surface pressure",
-                "description": "Pressure (force per unit area) of the atmosphere on the surface of land, sea and in-land water. It is a measure of the weight of all the air in a column vertically above the area of the Earth's surface represented at a fixed point. Surface pressure is often used in combination with temperature to calculate air density. The strong variation of pressure with altitude makes it difficult to see the low and high pressure systems over mountainous areas, so mean sea level pressure, rather than surface pressure, is normally used for this purpose. The units of this variable are Pascals (Pa). Surface pressure is often measured in hPa and sometimes is presented in the old units of millibars, mb (1 hPa = 1 mb = 100 Pa).",
-                "units": "Pa"
-            },
-            {
-                "id": "surface_runoff",
-                "label": "Surface runoff",
-                "description": "Some water from rainfall, melting snow, or deep in the soil, stays stored in the soil. Otherwise, the water drains away, either over the surface (surface runoff), or under the ground (sub-surface runoff) and the sum of these two is simply called 'runoff'. This variable is the total amount of water accumulated from the beginning of the forecast time to the end of the forecast step. The units of runoff are depth in metres. This is the depth the water would have if it were spread evenly over the grid box. Care should be taken when comparing model variables with observations, because observations are often local to a particular point rather than averaged over a grid square area. Observations are also often taken in different units, such as mm/day, rather than the accumulated metres produced here. Runoff is a measure of the availability of water in the soil, and can, for example, be used as an indicator of drought or flood. More information about how runoff is calculated is given in the IFS Physical Processes documentation.",
-                "units": "m"
-            },
-            {
-                "id": "surface_sensible_heat_flux",
-                "label": "Surface sensible heat flux",
-                "description": "Transfer of heat between the Earth's surface and the atmosphere through the effects of turbulent air motion (but excluding any heat transfer resulting from condensation or evaporation). The magnitude of the sensible heat flux is governed by the difference in temperature between the surface and the overlying atmosphere, wind speed and the surface roughness. For example, cold air overlying a warm surface would produce a sensible heat flux from the land (or ocean) into the atmosphere. This is a single level variable and it is accumulated from the beginning of the forecast time to the end of the forecast step. The units are joules per square metre (J m^-2). To convert to watts per square metre (W m^-2), the accumulated values should be divided by the accumulation period expressed in seconds. The ECMWF convention for vertical fluxes is positive downwards.",
-                "units": "J m^-2"
-            },
-            {
-                "id": "surface_solar_radiation_downwards",
-                "label": "Surface solar radiation downwards",
-                "description": "Amount of solar radiation (also known as shortwave radiation) reaching the surface of the Earth. This variable comprises both direct and diffuse solar radiation. Radiation from the Sun (solar, or shortwave, radiation) is partly reflected back to space by clouds and particles in the atmosphere (aerosols) and some of it is absorbed.  The rest is incident on the Earth's surface (represented by this variable). To a reasonably good approximation, this variable is the model equivalent of what would be measured by a pyranometer (an instrument used for measuring solar radiation) at the surface. However, care should be taken when comparing model variables with observations, because observations are often local to a particular point in space and time, rather than representing averages over a  model grid box and model time step. This variable is accumulated from the beginning of the forecast time to the end of the forecast step. The units are joules per square metre (J m^-2). To convert to watts per square metre (W m^-2), the accumulated values should be divided by the accumulation period expressed in seconds. The ECMWF convention for vertical fluxes is positive downwards.",
-                "units": "J m-2"
-            },
-            {
-                "id": "surface_thermal_radiation_downwards",
-                "label": "Surface thermal radiation downwards",
-                "description": "Amount of thermal (also known as longwave or terrestrial) radiation emitted by the atmosphere and clouds that reaches the Earth's surface. The surface of the Earth emits thermal radiation, some of which is absorbed by the atmosphere and clouds. The atmosphere and clouds likewise emit thermal radiation in all directions, some of which reaches the surface (represented by this variable). This variable is accumulated from the beginning of the forecast time to the end of the forecast step. The units are joules per square metre (J m^-2). To convert to watts per square metre (W m^-2), the accumulated values should be divided by the accumulation period expressed in seconds. The ECMWF convention for vertical fluxes is positive downwards.",
-                "units": "J m-2"
-            },
-            {
-                "id": "temperature_of_snow_layer",
-                "label": "Temperature of snow layer",
-                "description": "This variable gives the temperature of the snow layer from the ground to the snow-air interface. The ECMWF Integrated Forecast System (IFS) model represents snow as a single additional layer over the uppermost soil level. The snow may cover all or part of the  grid box. Temperature measured in kelvin can be converted to degrees Celsius (\u00b0C) by subtracting 273.15.",
-                "units": "K"
-            },
-            {
-                "id": "total_evaporation",
-                "label": "Total evaporation",
-                "description": "Accumulated amount of water that has evaporated from the Earth's surface, including a simplified representation of transpiration (from vegetation), into vapour in the air above. This variable is accumulated from the beginning of the forecast to the end of the forecast step. The ECMWF Integrated Forecasting System convention is that downward fluxes are positive. Therefore, negative values indicate evaporation and positive values indicate condensation.",
-                "units": "m of water equivalent"
-            },
-            {
-                "id": "total_precipitation",
-                "label": "Total precipitation",
-                "description": "Accumulated liquid and frozen water, including rain and snow, that falls to the Earth's surface. It is the sum of large-scale precipitation (that precipitation which is generated by large-scale weather patterns, such as troughs and cold fronts) and convective precipitation (generated by convection which occurs when air at lower levels in the atmosphere is warmer and less dense than the air above, so it rises). Precipitation variables do not include fog, dew or the precipitation that evaporates in the atmosphere before it lands at the surface of the Earth. This variable is accumulated from the beginning of the forecast time to the end of the forecast step. The units of precipitation are depth in metres. It is the depth the water would have if it were spread evenly over the grid box. Care should be taken when comparing model variables with observations, because observations are often local to a particular point in space and time, rather than representing averages over a model grid box and  model time step.",
-                "units": "m"
-            },
-            {
-                "id": "volumetric_soil_water_layer_1",
-                "label": "Volumetric soil water layer 1",
-                "description": "Volume of water in soil layer 1 (0 - 7 cm) of the ECMWF Integrated Forecasting System. The surface is at 0 cm. The volumetric soil water is associated with the soil texture (or classification), soil depth, and the underlying groundwater level.",
-                "units": "m^3 m^-3"
-            },
-            {
-                "id": "volumetric_soil_water_layer_2",
-                "label": "Volumetric soil water layer 2",
-                "description": "Volume of water in soil layer 2 (7 -28 cm) of the ECMWF Integrated Forecasting System.",
-                "units": "m^3 m^-3"
-            },
-            {
-                "id": "volumetric_soil_water_layer_3",
-                "label": "Volumetric soil water layer 3",
-                "description": "Volume of water in soil layer 3 (28-100 cm) of the ECMWF Integrated Forecasting System.",
-                "units": "m^3 m^-3"
-            },
-            {
-                "id": "volumetric_soil_water_layer_4",
-                "label": "Volumetric soil water layer 4",
-                "description": "Volume of water in soil layer 4 (100-289 cm) of the ECMWF Integrated Forecasting System.",
-                "units": "m^3 m^-3"
-            }
-        ],
-        "providers": null,
-        "summaries": null,
-        "begin_date": "1982-01-01",
-        "end_date": "2022-06-01",
-        "geo_extent": {
-            "bboxN": 89,
-            "bboxW": 0,
-            "bboxS": -89,
-            "bboxE": 360
-        },
-        "documentation": [
-            {
-                "url": "https://confluence.ecmwf.int/display/CKB/ERA5-Land%3A+data+documentation",
-                "title": "ERA5-Land online documentation",
-                "description": "Further and more detailed information relating to the ERA5-Land dataset can be found in the Copernicus Knowledge Base web link above."
-            }
-        ],
-        "type": "dataset",
-        "previewimage": "an url",
-        "publication_date": "2019-07-12",
-        "adaptor_configuration": null,
-        "adaptor": null,
-        "record_update": "2022-12-01 10:23:37.195492+01:00",
-        "references": [
-            {
-                "title": "Citation",
-                "content": "an url",
-                "copy": true,
-                "url": null,
-                "download_file": null
-            }
-        ],
-        "resource_update": null,
-        "use_eqc": true
-    },
-    {
-        "resource_id": 2,
-        "resource_uid": "reanalysis-era5-land-monthly-means",
-        "title": "ERA5-Land monthly averaged data from 1950 to present",
-        "description": [
-            {
-                "id": "file-format",
-                "label": "File format",
-                "value": "GRIB"
-            },
-            {
-                "id": "data-type",
-                "label": "Data type",
-                "value": "Gridded"
-            },
-            {
-                "id": "projection",
-                "label": "Projection",
-                "value": "Regular latitude-longitude grid"
-            },
-            {
-                "id": "horizontal-coverage",
-                "label": "Horizontal coverage",
-                "value": "Global"
-            },
-            {
-                "id": "horizontal-resolution",
-                "label": "Horizontal resolution",
-                "value": "0.1\u00b0 x 0.1\u00b0; Native resolution is 9 km."
-            },
-            {
-                "id": "vertical-coverage",
-                "label": "Vertical coverage",
-                "value": "From 2 m above the surface level, to a soil depth of 289 cm.\n"
-            },
-            {
-                "id": "vertical-resolution",
-                "label": "Vertical resolution",
-                "value": "4 levels of the ECMWF surface model: Layer 1: 0 -7cm, Layer 2: 7 -28cm, Layer 3: 28-100cm, Layer 4: 100-289cm\nSome parameters are defined at 2 m over the surface.\n"
-            },
-            {
-                "id": "temporal-coverage",
-                "label": "Temporal coverage",
-                "value": "January 1950 to present"
-            },
-            {
-                "id": "temporal-resolution",
-                "label": "Temporal resolution",
-                "value": "Monthly"
-            },
-            {
-                "id": "update-frequency",
-                "label": "Update frequency",
-                "value": "Monthly with a delay of 2-3 months relatively to the actual date."
-            }
-        ],
-        "abstract": "ERA5-Land is a reanalysis dataset providing a consistent view of the evolution of land variables over several decades at an enhanced resolution compared to ERA5. ERA5-Land has been produced by replaying the land component of the ECMWF ERA5 climate reanalysis. Reanalysis combines model data with observations from across the world into a globally complete and consistent dataset using the laws of physics. Reanalysis produces data that goes several decades back in time, providing an accurate description of the climate of the past.\n\nERA5-Land provides a consistent view of the water and energy cycles at surface level during several decades.\nIt contains a detailed record from 1950 onwards, with a temporal resolution of 1 hour. The native spatial resolution of the ERA5-Land reanalysis dataset is 9km on a reduced Gaussian grid (TCo1279). The data in the CDS has been regridded to a regular lat-lon grid of 0.1x0.1 degrees.\n\nThe data presented here is a post-processed subset of the full ERA5-Land dataset. Monthly-mean averages have been pre-calculated to facilitate many applications requiring easy and fast access to the data, when sub-monthly fields are not required.\n\nHourly fields can be found in the [ERA5-Land hourly fields CDS page](https://cds-dev.copernicus-climate.eu/cdsapp#!/dataset/reanalysis-era5-land?tab=overview \"ERA5-Land hourly data\"). Documentation can be found in the [online ERA5-Land documentation](https://confluence.ecmwf.int/display/CKB/ERA5-Land+data+documentation \"ERA5-Land data documentation\").\n",
-        "layout": "an url",
-        "mapping": {
-            "force": {
-                "class": [
-                    "l5"
-                ],
-                "day": [
-                    "01"
-                ],
-                "expect": [
-                    "any"
-                ],
-                "levtype": [
-                    "sfc"
-                ],
-                "number": [
-                    "all"
-                ]
-            },
-            "options": {
-                "wants_dates": true
-            },
-            "remap": {
-                "product_type": {
-                    "monthly_averaged_reanalysis": "reanalysis-monthly-means-of-daily-means",
-                    "monthly_averaged_reanalysis_by_hour_of_day": "reanalysis-synoptic-monthly-means"
-                },
-                "time": {
-                    "00:00": "00:00:00",
-                    "01:00": "01:00:00",
-                    "02:00": "02:00:00",
-                    "03:00": "03:00:00",
-                    "04:00": "04:00:00",
-                    "05:00": "05:00:00",
-                    "06:00": "06:00:00",
-                    "07:00": "07:00:00",
-                    "08:00": "08:00:00",
-                    "09:00": "09:00:00",
-                    "10:00": "10:00:00",
-                    "11:00": "11:00:00",
-                    "12:00": "12:00:00",
-                    "13:00": "13:00:00",
-                    "14:00": "14:00:00",
-                    "15:00": "15:00:00",
-                    "16:00": "16:00:00",
-                    "17:00": "17:00:00",
-                    "18:00": "18:00:00",
-                    "19:00": "19:00:00",
-                    "20:00": "20:00:00",
-                    "21:00": "21:00:00",
-                    "22:00": "22:00:00",
-                    "23:00": "23:00:00"
-                },
-                "variable": {
-                    "10m_u_component_of_wind": "165",
-                    "10m_v_component_of_wind": "166",
-                    "2m_dewpoint_temperature": "168",
-                    "2m_temperature": "167",
-                    "evaporation_from_bare_soil": "228101",
-                    "evaporation_from_open_water_surfaces_excluding_oceans": "228102",
-                    "evaporation_from_the_top_of_canopy": "228100",
-                    "evaporation_from_vegetation_transpiration": "228103",
-                    "forecast_albedo": "243",
-                    "lake_bottom_temperature": "228010",
-                    "lake_ice_depth": "228014",
-                    "lake_ice_temperature": "228013",
-                    "lake_mix_layer_depth": "228009",
-                    "lake_mix_layer_temperature": "228008",
-                    "lake_shape_factor": "228012",
-                    "lake_total_layer_temperature": "228011",
-                    "leaf_area_index_high_vegetation": "67",
-                    "leaf_area_index_low_vegetation": "66",
-                    "potential_evaporation": "228251",
-                    "runoff": "205",
-                    "skin_reservoir_content": "198",
-                    "skin_temperature": "235",
-                    "snow_albedo": "32",
-                    "snow_cover": "260038",
-                    "snow_density": "33",
-                    "snow_depth": "3066",
-                    "snow_depth_water_equivalent": "141",
-                    "snow_evaporation": "44",
-                    "snowfall": "144",
-                    "snowmelt": "45",
-                    "soil_temperature_level_1": "139",
-                    "soil_temperature_level_2": "170",
-                    "soil_temperature_level_3": "183",
-                    "soil_temperature_level_4": "236",
-                    "sub_surface_runoff": "9",
-                    "surface_latent_heat_flux": "147",
-                    "surface_net_solar_radiation": "176",
-                    "surface_net_thermal_radiation": "177",
-                    "surface_pressure": "134",
-                    "surface_runoff": "8",
-                    "surface_sensible_heat_flux": "146",
-                    "surface_solar_radiation_downwards": "169",
-                    "surface_thermal_radiation_downwards": "175",
-                    "temperature_of_snow_layer": "238",
-                    "total_evaporation": "182",
-                    "total_precipitation": "228",
-                    "volumetric_soil_water_layer_1": "39",
-                    "volumetric_soil_water_layer_2": "40",
-                    "volumetric_soil_water_layer_3": "41",
-                    "volumetric_soil_water_layer_4": "42"
-                }
-            },
-            "rename": {
-                "pressure_level": "levelist",
-                "product_type": "dataset",
-                "variable": "param"
-            },
-            "selection_limit": 100000,
-            "selection_limit_ignore": [
-                "area",
-                "grid"
-            ]
-        },
-        "contact": "https://support.ecmwf.int",
-        "doi": "10.24381/cds.68d2bb30",
-        "form": "an url",
-        "constraints": "an url",
-        "keywords": [
-            "Product type: Reanalysis",
-            "Spatial coverage: Global",
-            "Temporal coverage: Past",
-            "Variable domain: Land (hydrology)",
-            "Variable domain: Land (physics)",
-            "Variable domain: Land (biosphere)",
-            "Provider: Copernicus C3S"
-        ],
-        "version": null,
-        "variables": [
-            {
-                "id": "10m_u_component_of_wind",
-                "label": "10m u-component of wind",
-                "description": "Eastward component of the 10m wind. It is the horizontal speed of air moving towards the east, at a height of ten metres above the surface of the Earth, in metres per second. Care should be taken when comparing this variable with observations, because wind observations vary on small space and time scales and are affected by the local terrain, vegetation and buildings that are represented only on average in the ECMWF Integrated Forecasting System. This variable can be combined with the V component of 10m wind to give the speed and direction of the horizontal 10m wind.",
-                "units": "m s^-1"
-            },
-            {
-                "id": "10m_v_component_of_wind",
-                "label": "10m v-component of wind",
-                "description": "Northward component of the 10m wind. It is the horizontal speed of air moving towards the north, at a height of ten metres above the surface of the Earth, in metres per second. Care should be taken when comparing this variable with observations, because wind observations vary on small space and time scales and are affected by the local terrain, vegetation and buildings that are represented only on average in the ECMWF Integrated Forecasting System. This variable can be combined with the U component of 10m wind to give the speed and direction of the horizontal 10m wind.",
-                "units": "m s^-1"
-            },
-            {
-                "id": "2m_dewpoint_temperature",
-                "label": "2m dewpoint temperature",
-                "description": "Temperature to which the air, at 2 metres above the surface of the Earth, would have to be cooled for saturation to occur.It is a measure of the humidity of the air. Combined with temperature and pressure, it can be used to calculate the relative humidity. 2m dew point temperature is calculated by interpolating between the lowest model level and the Earth's surface, taking account of the atmospheric conditions. Temperature measured in kelvin can be converted to degrees Celsius (\u00b0C) by subtracting 273.15.",
-                "units": "K"
-            },
-            {
-                "id": "2m_temperature",
-                "label": "2m temperature",
-                "description": "Temperature of air at 2m above the surface of land, sea or in-land waters. 2m temperature is calculated by interpolating between the lowest model level and the Earth's surface, taking account of the atmospheric conditions. Temperature measured in kelvin can be converted to degrees Celsius (\u00b0C) by subtracting 273.15.",
-                "units": "K"
-            },
-            {
-                "id": "evaporation_from_bare_soil",
-                "label": "Evaporation from bare soil",
-                "description": "The amount of evaporation from bare soil at the top of the land surface. This variable is accumulated from the beginning of the forecast time to the end of the forecast step.",
-                "units": "m of water equivalent"
-            },
-            {
-                "id": "evaporation_from_open_water_surfaces_excluding_oceans",
-                "label": "Evaporation from open water surfaces excluding oceans",
-                "description": "Amount of evaporation from surface water storage like lakes and inundated areas but excluding oceans. This variable is accumulated from the beginning of the forecast time to the end of the forecast step.",
-                "units": "m of water equivalent"
-            },
-            {
-                "id": "evaporation_from_the_top_of_canopy",
-                "label": "Evaporation from the top of canopy",
-                "description": "The amount of evaporation from the canopy interception reservoir at the top of the canopy. This variable is accumulated from the beginning of the forecast time to the end of the forecast step.",
-                "units": "m of water equivalent"
-            },
-            {
-                "id": "evaporation_from_vegetation_transpiration",
-                "label": "Evaporation from vegetation transpiration",
-                "description": "Amount of evaporation from vegetation transpiration. This has the same meaning as root extraction i.e. the amount of water extracted from the different soil layers. This variable is accumulated from the beginning of the forecast time to the end of the forecast step.",
-                "units": "m of water equivalent"
-            },
-            {
-                "id": "forecast_albedo",
-                "label": "Forecast albedo",
-                "description": "Is a measure of the reflectivity of the Earth's surface. It is the fraction of solar (shortwave) radiation reflected by Earth's surface, across the solar spectrum, for both direct and diffuse radiation. Values are between 0 and 1. Typically, snow and ice have high reflectivity with albedo values of 0.8 and above, land has intermediate values between about 0.1 and 0.4 and the ocean has low values of 0.1 or less. Radiation from the Sun (solar, or shortwave, radiation) is partly reflected back to space by clouds and particles in the atmosphere (aerosols) and some of it is absorbed. The rest is incident on the Earth's surface, where some of it is reflected. The portion that is reflected by the Earth's surface depends on the albedo. In the ECMWF Integrated Forecasting System (IFS), a climatological background albedo (observed values averaged over a period of several years) is used, modified by the model over water, ice and snow. Albedo is often shown as a percentage (%).",
-                "units": "dimensionless"
-            },
-            {
-                "id": "lake_bottom_temperature",
-                "label": "Lake bottom temperature",
-                "description": "Temperature of water at the bottom of inland water bodies (lakes, reservoirs, rivers) and coastal waters. ECMWF implemented a lake model in May 2015 to represent the water temperature and lake ice of all the world\u2019s major inland water bodies in the Integrated Forecasting System. The model keeps lake depth and surface area (or fractional cover) constant in time.",
-                "units": "K"
-            },
-            {
-                "id": "lake_ice_depth",
-                "label": "Lake ice depth",
-                "description": "The thickness of ice on inland water bodies (lakes, reservoirs and rivers) and coastal waters. The ECMWF Integrated Forecasting System (IFS) represents the formation and melting of ice on inland water bodies (lakes, reservoirs and rivers) and coastal water. A single ice layer is represented. This parameter is the thickness of that ice layer.",
-                "units": "m"
-            },
-            {
-                "id": "lake_ice_temperature",
-                "label": "Lake ice temperature",
-                "description": "The temperature of the uppermost surface of ice on inland water bodies (lakes, reservoirs, rivers) and coastal waters. The ECMWF Integrated Forecasting System represents the formation and melting of ice on lakes. A single ice layer is represented. The temperature measured in kelvin can be converted to degrees Celsius (\u00b0C) by subtracting 273.15.",
-                "units": "K"
-            },
-            {
-                "id": "lake_mix_layer_depth",
-                "label": "Lake mix-layer depth",
-                "description": "The thickness of the upper most layer of an inland water body (lake, reservoirs, and rivers) or coastal waters that is well mixed and has a near constant temperature with depth (uniform distribution of temperature). The ECMWF Integrated Forecasting System represents inland water bodies with two layers in the vertical, the mixed layer above and the thermocline below. Thermoclines upper boundary is located at the mixed layer bottom, and the lower boundary at the lake bottom. Mixing within the mixed layer can occur when the density of the surface (and near-surface) water is greater than that of the water below. Mixing can also occur through the action of wind on the surface of the lake.",
-                "units": "m"
-            },
-            {
-                "id": "lake_mix_layer_temperature",
-                "label": "Lake mix-layer temperature",
-                "description": "The temperature of the upper most layer of inland water bodies (lakes, reservoirs and rivers) or coastal waters) that is well mixed. The ECMWF Integrated Forecasting System represents inland water bodies with two layers in the vertical, the mixed layer above and the thermocline below. Thermoclines upper boundary is located at the mixed layer bottom, and the lower boundary at the lake bottom. Mixing within the mixed layer can occur when the density of the surface (and near-surface) water is greater than that of the water below. Mixing can also occur through the action of wind on the surface of the lake. Temperature measured in kelvin can be converted to degrees Celsius (\u00b0C) by subtracting 273.15.",
-                "units": "K"
-            },
-            {
-                "id": "lake_shape_factor",
-                "label": "Lake shape factor",
-                "description": "This parameter describes the way that temperature changes with depth in the thermocline layer of inland water bodies (lakes, reservoirs and rivers) and coastal waters. It is used to calculate the lake bottom temperature and other lake-related parameters. The ECMWF Integrated Forecasting System represents inland and coastal water bodies with two layers in the vertical, the mixed layer above and the thermocline below where temperature changes with depth.",
-                "units": "dimensionless"
-            },
-            {
-                "id": "lake_total_layer_temperature",
-                "label": "Lake total layer temperature",
-                "description": "The mean temperature of total water column in inland water bodies (lakes, reservoirs and rivers) and coastal waters. The ECMWF Integrated Forecasting System represents inland water bodies with two layers in the vertical, the mixed layer above and the thermocline below where temperature changes with depth. This parameter is the mean over the two layers. Temperature measured in kelvin can be converted to degrees Celsius (\u00b0C) by subtracting 273.15.",
-                "units": "K"
-            },
-            {
-                "id": "leaf_area_index_high_vegetation",
-                "label": "Leaf area index, high vegetation",
-                "description": "One-half of the total green leaf area per unit horizontal ground surface area for high vegetation type.",
-                "units": "m^2 m^-2"
-            },
-            {
-                "id": "leaf_area_index_low_vegetation",
-                "label": "Leaf area index, low vegetation",
-                "description": "One-half of the total green leaf area per unit horizontal ground surface area for low vegetation type.",
-                "units": "m^2 m^-2"
-            },
-            {
-                "id": "potential_evaporation",
-                "label": "Potential evaporation",
-                "description": "Potential evaporation (pev) in the current ECMWF model is computed, by making a second call to the surface energy balance routine with the vegetation variables set to \"crops/mixed farming\" and assuming no stress from soil moisture. In other words, evaporation is computed for agricultural land as if it is well watered and assuming that the atmosphere is not affected by this artificial surface condition. The latter may not always be realistic. Although pev is meant to provide an estimate of irrigation requirements, the method can give unrealistic results in arid conditions due to too strong evaporation forced by dry air. Note that in ERA5-Land pev is computed as an open water evaporation (Pan evaporation) and assuming that the atmosphere is not affected by this artificial surface condition. The latter is different from the way pev is computed in ERA5. This variable is accumulated from the beginning of the forecast time to the end of the forecast step.",
-                "units": "m"
-            },
-            {
-                "id": "runoff",
-                "label": "Runoff",
-                "description": "Some water from rainfall, melting snow, or deep in the soil, stays stored in the soil. Otherwise, the water drains away, either over the surface (surface runoff), or under the ground (sub-surface runoff) and the sum of these two is simply called 'runoff'. This variable is the total amount of water accumulated from the beginning of the forecast time to the end of the forecast step. The units of runoff are depth in metres. This is the depth the water would have if it were spread evenly over the grid box. Care should be taken when comparing model variables with observations, because observations are often local to a particular point rather than averaged over a grid square area.  Observations are also often taken in different units, such as mm/day, rather than the accumulated metres produced here. Runoff is a measure of the availability of water in the soil, and can, for example, be used as an indicator of drought or flood. More information about how runoff is calculated is given in the IFS Physical Processes documentation.",
-                "units": "m"
-            },
-            {
-                "id": "skin_reservoir_content",
-                "label": "Skin reservoir content",
-                "description": "Amount of water in the vegetation canopy and/or in a thin layer on the soil. It represents the amount of rain intercepted by foliage, and water from dew. The maximum amount of 'skin reservoir content' a grid box can hold depends on the type of vegetation, and may be zero.  Water leaves the 'skin reservoir' by evaporation.",
-                "units": "m of water equivalent"
-            },
-            {
-                "id": "skin_temperature",
-                "label": "Skin temperature",
-                "description": "Temperature of the surface of the Earth. The skin temperature is the theoretical temperature that is required to satisfy the surface energy balance. It represents the temperature of the uppermost surface layer, which has no heat capacity and so can respond instantaneously to changes in surface fluxes. Skin temperature is calculated differently over land and sea. Temperature measured in kelvin can be converted to degrees Celsius (\u00b0C) by subtracting 273.15.",
-                "units": "K"
-            },
-            {
-                "id": "snow_albedo",
-                "label": "Snow albedo",
-                "description": "It is defined as the fraction of solar (shortwave) radiation reflected by the snow, across the solar spectrum, for both direct and diffuse radiation. It is a measure of the reflectivity of the snow covered grid cells. Values vary between 0 and 1. Typically, snow and ice have high reflectivity with albedo values of 0.8 and above.",
-                "units": "dimensionless"
-            },
-            {
-                "id": "snow_cover",
-                "label": "Snow cover",
-                "description": "It represents the fraction (0-1) of the cell / grid-box occupied by snow (similar to the cloud cover fields of ERA5).",
-                "units": "%"
-            },
-            {
-                "id": "snow_density",
-                "label": "Snow density",
-                "description": "Mass of snow per cubic metre in the snow layer. The ECMWF Integrated Forecast System (IFS) model represents snow as a single additional layer over the uppermost soil level. The snow may cover all or part of the grid box.",
-                "units": "kg m^-3"
-            },
-            {
-                "id": "snow_depth",
-                "label": "Snow depth",
-                "description": "Instantaneous grib-box average of the snow thickness on the ground (excluding snow on canopy).",
-                "units": "m"
-            },
-            {
-                "id": "snow_depth_water_equivalent",
-                "label": "Snow depth water equivalent",
-                "description": "Depth of snow from the snow-covered area of a grid box. Its units are metres of water equivalent, so it is the depth the water would have if the snow melted and was spread evenly over the whole grid box. The ECMWF Integrated Forecast System represents snow as a single additional layer over the uppermost soil level. The snow may cover all or part of the grid box.",
-                "units": "m of water equivalent"
-            },
-            {
-                "id": "snow_evaporation",
-                "label": "Snow evaporation",
-                "description": "Evaporation from snow averaged over the grid box (to find flux over snow, divide by snow fraction). This variable is accumulated from the beginning of the forecast time to the end of the forecast step.",
-                "units": "m of water equivalent"
-            },
-            {
-                "id": "snowfall",
-                "label": "Snowfall",
-                "description": "Accumulated total snow that has fallen to the Earth's surface. It consists of snow due to the large-scale atmospheric flow (horizontal scales greater than around a few hundred metres) and convection where smaller scale areas (around 5km to a few hundred kilometres) of warm air rise. If snow has melted during the period over which this variable was accumulated, then it will be higher than the snow depth. This variable is the total amount of water accumulated from the beginning of the forecast time to the end of the forecast step. The units given measure the depth the water would have if the snow melted and was spread evenly over the grid box. Care should be taken when comparing model variables with observations, because observations are often local to a particular point in space and time, rather than representing averages over a model grid box and model time step.",
-                "units": "m of water equivalent"
-            },
-            {
-                "id": "snowmelt",
-                "label": "Snowmelt",
-                "description": "Melting of snow averaged over the grid box (to find melt over snow, divide by snow fraction). This variable is accumulated from the beginning of the forecast time to the end of the forecast step.",
-                "units": "m of water equivalent"
-            },
-            {
-                "id": "soil_temperature_level_1",
-                "label": "Soil temperature level 1",
-                "description": "Temperature of the soil in layer 1 (0 - 7 cm) of the ECMWF Integrated Forecasting System. The surface is at 0 cm. Soil temperature is set at the middle of each layer, and heat transfer is calculated at the interfaces between them. It is assumed that there is no heat transfer out of the bottom of the lowest layer. Temperature measured in kelvin can be converted to degrees Celsius (\u00b0C) by subtracting 273.15.",
-                "units": "K"
-            },
-            {
-                "id": "soil_temperature_level_2",
-                "label": "Soil temperature level 2",
-                "description": "Temperature of the soil in layer 2 (7 -28cm) of the ECMWF Integrated Forecasting System.",
-                "units": "K"
-            },
-            {
-                "id": "soil_temperature_level_3",
-                "label": "Soil temperature level 3",
-                "description": "Temperature of the soil in layer 3 (28-100cm) of the ECMWF Integrated Forecasting System.",
-                "units": "K"
-            },
-            {
-                "id": "soil_temperature_level_4",
-                "label": "Soil temperature level 4",
-                "description": "Temperature of the soil in layer 4 (100-289 cm) of the ECMWF Integrated Forecasting System.",
-                "units": "K"
-            },
-            {
-                "id": "sub_surface_runoff",
-                "label": "Sub-surface runoff",
-                "description": "Some water from rainfall, melting snow, or deep in the soil, stays stored in the soil. Otherwise, the water drains away, either over the surface (surface runoff), or under the ground (sub-surface runoff) and the sum of these two is simply called 'runoff'. This variable is accumulated from the beginning of the forecast time to the end of the forecast step. The units of runoff are depth in metres. This is the depth the water would have if it were spread evenly over the grid box. Care should be taken when comparing model variables with observations, because observations are often local to a particular point rather than averaged over a grid square area.  Observations are also often taken in different units, such as mm/day, rather than the accumulated metres produced here. Runoff is a measure of the availability of water in the soil, and can, for example, be used as an indicator of drought or flood. More information about how runoff is calculated is given in the IFS Physical Processes documentation.",
-                "units": "m"
-            },
-            {
-                "id": "surface_latent_heat_flux",
-                "label": "Surface latent heat flux",
-                "description": "Exchange of latent heat with the surface through turbulent diffusion. This variables is accumulated from the beginning of the forecast time to the end of the forecast step. By model convention, downward fluxes are positive.",
-                "units": "J m^-2"
-            },
-            {
-                "id": "surface_net_solar_radiation",
-                "label": "Surface net solar radiation",
-                "description": "Amount of solar radiation (also known as shortwave radiation) reaching the surface of the Earth (both direct and diffuse) minus the amount reflected by the Earth's surface (which is governed by the albedo).Radiation from the Sun (solar, or shortwave, radiation) is partly reflected back to space by clouds and particles in the atmosphere (aerosols) and some of it is absorbed. The rest is incident on the Earth's surface, where some of it is reflected. The difference between downward and reflected solar radiation is the surface net solar radiation. This variable is accumulated from the beginning of the forecast time to the end of the forecast step. The units are joules per square metre (J m^-2). To convert to watts per square metre (W m^-2), the accumulated values should be divided by the accumulation period expressed in seconds. The ECMWF convention for vertical fluxes is positive downwards.",
-                "units": "J m^-2"
-            },
-            {
-                "id": "surface_net_thermal_radiation",
-                "label": "Surface net thermal radiation",
-                "description": "Net thermal radiation at the surface. Accumulated field from the beginning of the forecast time to the end of the forecast step. By model convention downward fluxes are positive.",
-                "units": "J m^-2"
-            },
-            {
-                "id": "surface_pressure",
-                "label": "Surface pressure",
-                "description": "Pressure (force per unit area) of the atmosphere on the surface of land, sea and in-land water. It is a measure of the weight of all the air in a column vertically above the area of the Earth's surface represented at a fixed point. Surface pressure is often used in combination with temperature to calculate air density. The strong variation of pressure with altitude makes it difficult to see the low and high pressure systems over mountainous areas, so mean sea level pressure, rather than surface pressure, is normally used for this purpose. The units of this variable are Pascals (Pa). Surface pressure is often measured in hPa and sometimes is presented in the old units of millibars, mb (1 hPa = 1 mb = 100 Pa).",
-                "units": "Pa"
-            },
-            {
-                "id": "surface_runoff",
-                "label": "Surface runoff",
-                "description": "Some water from rainfall, melting snow, or deep in the soil, stays stored in the soil. Otherwise, the water drains away, either over the surface (surface runoff), or under the ground (sub-surface runoff) and the sum of these two is simply called 'runoff'. This variable is the total amount of water accumulated from the beginning of the forecast time to the end of the forecast step. The units of runoff are depth in metres. This is the depth the water would have if it were spread evenly over the grid box. Care should be taken when comparing model variables with observations, because observations are often local to a particular point rather than averaged over a grid square area. Observations are also often taken in different units, such as mm/day, rather than the accumulated metres produced here. Runoff is a measure of the availability of water in the soil, and can, for example, be used as an indicator of drought or flood. More information about how runoff is calculated is given in the IFS Physical Processes documentation.",
-                "units": "m"
-            },
-            {
-                "id": "surface_sensible_heat_flux",
-                "label": "Surface sensible heat flux",
-                "description": "Transfer of heat between the Earth's surface and the atmosphere through the effects of turbulent air motion (but excluding any heat transfer resulting from condensation or evaporation). The magnitude of the sensible heat flux is governed by the difference in temperature between the surface and the overlying atmosphere, wind speed and the surface roughness. For example, cold air overlying a warm surface would produce a sensible heat flux from the land (or ocean) into the atmosphere. This is a single level variable and it is accumulated from the beginning of the forecast time to the end of the forecast step. The units are joules per square metre (J m^-2). To convert to watts per square metre (W m^-2), the accumulated values should be divided by the accumulation period expressed in seconds. The ECMWF convention for vertical fluxes is positive downwards.",
-                "units": "J m^-2"
-            },
-            {
-                "id": "surface_solar_radiation_downwards",
-                "label": "Surface solar radiation downwards",
-                "description": "Amount of solar radiation (also known as shortwave radiation) reaching the surface of the Earth. This variable comprises both direct and diffuse solar radiation. Radiation from the Sun (solar, or shortwave, radiation) is partly reflected back to space by clouds and particles in the atmosphere (aerosols) and some of it is absorbed.  The rest is incident on the Earth's surface (represented by this variable). To a reasonably good approximation, this variable is the model equivalent of what would be measured by a pyranometer (an instrument used for measuring solar radiation) at the surface. However, care should be taken when comparing model variables with observations, because observations are often local to a particular point in space and time, rather than representing averages over a  model grid box and model time step. This variable is accumulated from the beginning of the forecast time to the end of the forecast step. The units are joules per square metre (J m^-2). To convert to watts per square metre (W m^-2), the accumulated values should be divided by the accumulation period expressed in seconds. The ECMWF convention for vertical fluxes is positive downwards.",
-                "units": "J m-2"
-            },
-            {
-                "id": "surface_thermal_radiation_downwards",
-                "label": "Surface thermal radiation downwards",
-                "description": "Amount of thermal (also known as longwave or terrestrial) radiation emitted by the atmosphere and clouds that reaches the Earth's surface. The surface of the Earth emits thermal radiation, some of which is absorbed by the atmosphere and clouds. The atmosphere and clouds likewise emit thermal radiation in all directions, some of which reaches the surface (represented by this variable). This variable is accumulated from the beginning of the forecast time to the end of the forecast step. The units are joules per square metre (J m^-2). To convert to watts per square metre (W m^-2), the accumulated values should be divided by the accumulation period expressed in seconds. The ECMWF convention for vertical fluxes is positive downwards.",
-                "units": "J m-2"
-            },
-            {
-                "id": "temperature_of_snow_layer",
-                "label": "Temperature of snow layer",
-                "description": "This variable gives the temperature of the snow layer from the ground to the snow-air interface. The ECMWF Integrated Forecast System (IFS) model represents snow as a single additional layer over the uppermost soil level. The snow may cover all or part of the  grid box. Temperature measured in kelvin can be converted to degrees Celsius (\u00b0C) by subtracting 273.15.",
-                "units": "K"
-            },
-            {
-                "id": "total_evaporation",
-                "label": "Total evaporation",
-                "description": "Accumulated amount of water that has evaporated from the Earth's surface, including a simplified representation of transpiration (from vegetation), into vapour in the air above. This variable is accumulated from the beginning of the forecast to the end of the forecast step. The ECMWF Integrated Forecasting System convention is that downward fluxes are positive. Therefore, negative values indicate evaporation and positive values indicate condensation.",
-                "units": "m of water equivalent"
-            },
-            {
-                "id": "total_precipitation",
-                "label": "Total precipitation",
-                "description": "Accumulated liquid and frozen water, including rain and snow, that falls to the Earth's surface. It is the sum of large-scale precipitation (that precipitation which is generated by large-scale weather patterns, such as troughs and cold fronts) and convective precipitation (generated by convection which occurs when air at lower levels in the atmosphere is warmer and less dense than the air above, so it rises). Precipitation variables do not include fog, dew or the precipitation that evaporates in the atmosphere before it lands at the surface of the Earth. This variable is accumulated from the beginning of the forecast time to the end of the forecast step. The units of precipitation are depth in metres. It is the depth the water would have if it were spread evenly over the grid box. Care should be taken when comparing model variables with observations, because observations are often local to a particular point in space and time, rather than representing averages over a model grid box and  model time step.",
-                "units": "m"
-            },
-            {
-                "id": "volumetric_soil_water_layer_1",
-                "label": "Volumetric soil water layer 1",
-                "description": "Volume of water in soil layer 1 (0 - 7 cm) of the ECMWF Integrated Forecasting System. The surface is at 0 cm. The volumetric soil water is associated with the soil texture (or classification), soil depth, and the underlying groundwater level.",
-                "units": "m^3 m^-3"
-            },
-            {
-                "id": "volumetric_soil_water_layer_2",
-                "label": "Volumetric soil water layer 2",
-                "description": "Volume of water in soil layer 2 (7 -28 cm) of the ECMWF Integrated Forecasting System.",
-                "units": "m^3 m^-3"
-            },
-            {
-                "id": "volumetric_soil_water_layer_3",
-                "label": "Volumetric soil water layer 3",
-                "description": "Volume of water in soil layer 3 (28-100 cm) of the ECMWF Integrated Forecasting System.",
-                "units": "m^3 m^-3"
-            },
-            {
-                "id": "volumetric_soil_water_layer_4",
-                "label": "Volumetric soil water layer 4",
-                "description": "Volume of water in soil layer 4 (100-289 cm) of the ECMWF Integrated Forecasting System.",
-                "units": "m^3 m^-3"
-            }
-        ],
-        "providers": null,
-        "summaries": null,
-        "begin_date": "1981-01-01",
-        "end_date": "2022-05-01",
-        "geo_extent": {
-            "bboxN": 89,
-            "bboxW": 0,
-            "bboxS": -89,
-            "bboxE": 360
-        },
-        "documentation": [
-            {
-                "url": "https://confluence.ecmwf.int/display/CKB/ERA5-Land%3A+data+documentation",
-                "title": "ERA5-Land online documentation",
-                "description": "Further and more detailed information relating to the ERA5-Land dataset can be found in the Copernicus Knowledge Base web link above."
-            }
-        ],
-        "type": "dataset",
-        "previewimage": "an url",
-        "publication_date": "2019-06-23",
-        "adaptor_configuration": null,
-        "adaptor": null,
-        "record_update": "2022-12-01 10:23:37.187489+01:00",
-        "references": [
-            {
-                "title": "Citation",
-                "content": "an url",
-                "copy": true,
-                "url": null,
-                "download_file": null
-            }
-        ],
-        "resource_update": null,
-        "use_eqc": true
-    },
-    {
-        "resource_id": 3,
-        "resource_uid": "reanalysis-era5-pressure-levels",
-        "title": "ERA5 hourly data on pressure levels from 1959 to present",
-        "description": [
-            {
-                "id": "file-format",
-                "label": "File format",
-                "value": "GRIB"
-            },
-            {
-                "id": "data-type",
-                "label": "Data type",
-                "value": "Gridded"
-            },
-            {
-                "id": "projection",
-                "label": "Projection",
-                "value": "Regular latitude-longitude grid."
-            },
-            {
-                "id": "horizontal-coverage",
-                "label": "Horizontal coverage",
-                "value": "Global"
-            },
-            {
-                "id": "horizontal-resolution",
-                "label": "Horizontal resolution",
-                "value": "\nReanalysis: 0.25\u00b0 x 0.25\u00b0\n\nMean, spread and members: 0.5\u00b0 x 0.5\u00b0"
-            },
-            {
-                "id": "temporal-coverage",
-                "label": "Temporal coverage",
-                "value": "1959 to present"
-            },
-            {
-                "id": "temporal-resolution",
-                "label": "Temporal resolution",
-                "value": "Hourly"
-            },
-            {
-                "id": "vertical-resolution",
-                "label": "Vertical resolution",
-                "value": "37 pressure levels"
-            },
-            {
-                "id": "vertical-coverage",
-                "label": "Vertical coverage",
-                "value": "1000 hPa to 1 hPa"
-            }
-        ],
-        "abstract": "**ERA5** is the fifth generation ECMWF reanalysis for the global climate and weather for the past 4 to 7 decades.\nCurrently data is available from 1950, with Climate Data Store entries for 1950-1978 (preliminary back extension) and from 1959 onwards (final release plus timely updates, this page).\nERA5 replaces the ERA-Interim reanalysis.\n\nReanalysis combines model data with observations from across the world into a globally complete and consistent dataset using the laws of physics. This principle, called data assimilation, is based on the method used by numerical weather prediction centres, where every so many hours (12 hours at ECMWF) a previous forecast is combined with newly available observations in an optimal way to produce a new best estimate of the state of the atmosphere, called analysis, from which an updated, improved forecast is issued. Reanalysis works in the same way, but at reduced resolution to allow for the provision of a dataset spanning back several decades. Reanalysis does not have the constraint of issuing timely forecasts, so there is more time to collect observations, and when going further back in time, to allow for the ingestion of improved versions of the original observations, which all benefit the quality of the reanalysis product.\n\nERA5 provides hourly estimates for a large number of atmospheric, ocean-wave and land-surface quantities.\nAn uncertainty estimate is sampled by an underlying 10-member ensemble\nat three-hourly intervals. Ensemble mean and spread have been pre-computed for convenience.\nSuch uncertainty estimates are closely related to the information content of the available observing system which\nhas evolved considerably over time. They also indicate flow-dependent sensitive areas.\nTo facilitate many climate applications, monthly-mean averages have been pre-calculated too,\nthough monthly means are not available for the ensemble mean and spread.\n\nERA5 is updated daily with a latency of about 5 days. In case that serious flaws are detected in this early release (called ERA5T), this data could be different from the final release 2 to 3 months later. In case that this occurs users are notified.\n\nThe data set presented here is a regridded subset of the full ERA5 data set on native resolution.\nIt is online on spinning disk, which should ensure fast and easy access.\nIt should satisfy the requirements for most common applications.\n\nAn overview of all ERA5 datasets can be found in [this article](https://confluence.ecmwf.int/display/CKB/The+family+of+ERA5+datasets \"The family of ERA5 datasets\").\nInformation on access to ERA5 data on native resolution is provided in [these guidelines](https://confluence.ecmwf.int/display/CKB/How+to+download+ERA5 \"How to download ERA5\").\n\nData has been regridded to a regular lat-lon grid of 0.25 degrees for the reanalysis and 0.5 degrees for\nthe uncertainty estimate (0.5 and 1 degree respectively for ocean waves).\nThere are four main sub sets: hourly and monthly products, both on pressure levels (upper air fields) and single levels (atmospheric, ocean-wave and land surface quantities).\n\nThe present entry is \"ERA5 hourly data on pressure levels from 1959 to present\".\n",
-        "layout": "an url",
-        "mapping": {
-            "force": {
-                "class": [
-                    "ea"
-                ],
-                "expect": [
-                    "any"
-                ],
-                "levtype": [
-                    "pl"
-                ],
-                "number": [
-                    "all"
-                ]
-            },
-            "options": {
-                "wants_dates": true
-            },
-            "remap": {
-                "product_type": {
-                    "ensemble_mean": "mean",
-                    "ensemble_members": "members",
-                    "ensemble_spread": "spread"
-                },
-                "time": {
-                    "00:00": "00:00:00",
-                    "01:00": "01:00:00",
-                    "02:00": "02:00:00",
-                    "03:00": "03:00:00",
-                    "04:00": "04:00:00",
-                    "05:00": "05:00:00",
-                    "06:00": "06:00:00",
-                    "07:00": "07:00:00",
-                    "08:00": "08:00:00",
-                    "09:00": "09:00:00",
-                    "10:00": "10:00:00",
-                    "11:00": "11:00:00",
-                    "12:00": "12:00:00",
-                    "13:00": "13:00:00",
-                    "14:00": "14:00:00",
-                    "15:00": "15:00:00",
-                    "16:00": "16:00:00",
-                    "17:00": "17:00:00",
-                    "18:00": "18:00:00",
-                    "19:00": "19:00:00",
-                    "20:00": "20:00:00",
-                    "21:00": "21:00:00",
-                    "22:00": "22:00:00",
-                    "23:00": "23:00:00"
-                },
-                "variable": {
-                    "divergence": "155",
-                    "fraction_of_cloud_cover": "248",
-                    "geopotential": "129",
-                    "ozone_mass_mixing_ratio": "203",
-                    "potential_vorticity": "60",
-                    "relative_humidity": "157",
-                    "specific_cloud_ice_water_content": "247",
-                    "specific_cloud_liquid_water_content": "246",
-                    "specific_humidity": "133",
-                    "specific_rain_water_content": "75",
-                    "specific_snow_water_content": "76",
-                    "temperature": "130",
-                    "u_component_of_wind": "131",
-                    "v_component_of_wind": "132",
-                    "vertical_velocity": "135",
-                    "vorticity": "138"
-                }
-            },
-            "rename": {
-                "pressure_level": "levelist",
-                "product_type": "dataset",
-                "variable": "param"
-            },
-            "selection_limit": 120000,
-            "selection_limit_ignore": [
-                "area",
-                "grid"
-            ]
-        },
-        "contact": "https://support.ecmwf.int",
-        "doi": "10.24381/cds.bd0915c6",
-        "form": "an url",
-        "constraints": "an url",
-        "keywords": [
-            "Variable domain: Atmosphere (surface)",
-            "Variable domain: Atmosphere (upper air)",
-            "Temporal coverage: Past",
-            "Spatial coverage: Global",
-            "Product type: Reanalysis",
-            "Provider: Copernicus C3S"
-        ],
-        "version": null,
-        "variables": [
-            {
-                "id": "divergence",
-                "label": "Divergence",
-                "description": "This parameter is the horizontal divergence of velocity. It is the rate at which  air is spreading out horizontally from a point, per square metre. This parameter  is positive for air that is spreading out, or diverging, and negative for the  opposite, for air that is concentrating, or converging (convergence).",
-                "units": "s^-1"
-            },
-            {
-                "id": "fraction_of_cloud_cover",
-                "label": "Fraction of cloud cover",
-                "description": "This parameter is the proportion of a grid box covered by cloud (liquid or ice)  and varies between zero and one. This parameter is available on multiple levels through the atmosphere.",
-                "units": "Dimensionless"
-            },
-            {
-                "id": "geopotential",
-                "label": "Geopotential",
-                "description": "This parameter is the gravitational potential energy of a unit mass, at a  particular location, relative to mean sea level. It is also the amount of work  that would have to be done, against the force of gravity, to lift a unit mass to  that location from mean sea level.\nThe geopotential height can be calculated by dividing the geopotential by the  Earth's gravitational acceleration, g (=9.80665 m s-2). The geopotential height  plays an important role in synoptic meteorology (analysis of weather patterns).  Charts of geopotential height plotted at constant pressure levels (e.g., 300,  500 or 850 hPa) can be used to identify weather systems such as cyclones,  anticyclones, troughs and ridges.\nAt the surface of the Earth, this parameter shows the variations in geopotential  (height) of the surface, and is often referred to as the orography.",
-                "units": "m^2 s^-2"
-            },
-            {
-                "id": "ozone_mass_mixing_ratio",
-                "label": "Ozone mass mixing ratio",
-                "description": "This parameter is the mass of ozone per kilogram of air.\nIn the ECMWF Integrated Forecasting System (IFS), there is a simplified  representation of ozone chemistry (including representation of the chemistry  which has caused the ozone hole). Ozone is also transported around in the  atmosphere through the motion of air.\nNaturally occurring ozone in the stratosphere helps protect organisms at the  surface of the Earth from the harmful effects of ultraviolet (UV) radiation from  the Sun. Ozone near the surface, often produced because of pollution, is harmful  to organisms.\nMost of the IFS chemical species are archived as mass mixing ratios [kg kg-1].",
-                "units": "kg kg^-1"
-            },
-            {
-                "id": "potential_vorticity",
-                "label": "Potential vorticity",
-                "description": "Potential vorticity is a measure of the capacity for air to rotate in the  atmosphere. If we ignore the effects of heating and friction, potential vorticity  is conserved following an air parcel. It is used to look for places where large  wind storms are likely to originate and develop. Potential vorticity increases  strongly above the tropopause and therefore, it can also be used in studies related  to the stratosphere and stratosphere-troposphere exchanges.\nLarge wind storms develop when a column of air in the atmosphere starts to rotate.  Potential vorticity is calculated from the wind, temperature and pressure across a  column of air in the atmosphere. ",
-                "units": "K m^2 kg^-1 s^-1"
-            },
-            {
-                "id": "relative_humidity",
-                "label": "Relative humidity",
-                "description": "This parameter is the water vapour pressure as a percentage of the value at which  the air becomes saturated (the point at which water vapour begins to condense into  liquid water or deposition into ice).\nFor temperatures over 0\u00b0C (273.15 K) it is calculated for saturation over water. At  temperatures below -23\u00b0C it is calculated for saturation over ice. Between -23\u00b0C  and 0\u00b0C this parameter is calculated by interpolating between the ice and water  values using a quadratic function. ",
-                "units": "%"
-            },
-            {
-                "id": "specific_cloud_ice_water_content",
-                "label": "Specific cloud ice water content",
-                "description": "This parameter is the mass of cloud ice particles per kilogram of the total mass of  moist air. The 'total mass of moist air' is the sum of the dry air, water vapour,  cloud liquid, cloud ice, rain and falling snow. This parameter represents the  average value for a grid box.\nWater within clouds can be liquid or ice, or a combination of the two. Note that  'cloud frozen water' is the same as 'cloud ice water'.",
-                "units": "kg kg^-1"
-            },
-            {
-                "id": "specific_cloud_liquid_water_content",
-                "label": "Specific cloud liquid water content",
-                "description": "This parameter is the mass of cloud liquid water droplets per kilogram of the total  mass of moist air. The 'total mass of moist air' is the sum of the dry air, water  vapour, cloud liquid, cloud ice, rain and falling snow. This parameter represents  the average value for a grid box.\nWater within clouds can be liquid or ice, or a combination of the two. ",
-                "units": "kg kg^-1"
-            },
-            {
-                "id": "specific_humidity",
-                "label": "Specific humidity",
-                "description": "This parameter is the mass of water vapour per kilogram of moist air.\nThe total mass of moist air is the sum of the dry air, water vapour, cloud liquid,  cloud ice, rain and falling snow.",
-                "units": "kg kg^-1"
-            },
-            {
-                "id": "specific_rain_water_content",
-                "label": "Specific rain water content",
-                "description": "The mass of water produced from large-scale clouds that is of raindrop size and so  can fall to the surface as precipitation.\nLarge-scale clouds are generated by the cloud scheme in the ECMWF Integrated  Forecasting System (IFS). The cloud scheme represents the formation and dissipation  of clouds and large-scale precipitation due to changes in atmospheric quantities  (such as pressure, temperature and moisture) predicted directly by the IFS at spatial  scales of a grid box or larger.\nThe quantity is expressed in kilograms per kilogram of the total mass of moist air.  The 'total mass of moist air' is the sum of the dry air, water vapour, cloud liquid,  cloud ice, rain and falling snow. This parameter represents the average value for a  grid box.\nClouds contain a continuum of different sized water droplets and ice particles. The  IFS cloud scheme simplifies this to represent a number of discrete cloud  droplets/particles including cloud water droplets, raindrops, ice crystals and snow  (aggregated ice crystals). The processes of droplet formation, phase transition and  aggregation are also highly simplified in the IFS.",
-                "units": "kg kg^-1"
-            },
-            {
-                "id": "specific_snow_water_content",
-                "label": "Specific snow water content",
-                "description": "The mass of snow (aggregated ice crystals) produced from large-scale clouds that can  fall to the surface as precipitation.\nLarge-scale clouds are generated by the cloud scheme in the ECMWF Integrated  Forecasting System (IFS). The cloud scheme represents the formation and dissipation  of clouds and large-scale precipitation due to changes in atmospheric quantities (such  as pressure, temperature and moisture) predicted directly by the IFS at spatial scales  of a grid box or larger.\nThe mass is expressed in kilograms per kilogram of the total mass of moist air. The  'total mass of moist air' is the sum of the dry air, water vapour, cloud liquid, cloud  ice, rain and falling snow. This parameter represents the average value for a grid box.\nClouds contain a continuum of different sized water droplets and ice particles. The IFS  cloud scheme simplifies this to represent a number of discrete cloud droplets/particles  including cloud water droplets, raindrops, ice crystals and snow (aggregated ice  crystals). The processes of droplet formation, phase transition and aggregation are also  highly simplified in the IFS.",
-                "units": "kg kg^-1"
-            },
-            {
-                "id": "temperature",
-                "label": "Temperature",
-                "description": "This parameter is the temperature in the atmosphere.\nIt has units of kelvin (K). Temperature measured in kelvin can be converted to degrees  Celsius (\u00b0C) by subtracting 273.15.\nThis parameter is available on multiple levels through the atmosphere.",
-                "units": "K"
-            },
-            {
-                "id": "u_component_of_wind",
-                "label": "U-component of wind",
-                "description": "This parameter is the eastward component of the wind. It is the horizontal speed of air  moving towards the east. A negative sign indicates air moving towards the west.\nThis parameter can be combined with the V component of wind to give the speed and  direction of the horizontal wind.",
-                "units": "m s^-1"
-            },
-            {
-                "id": "v_component_of_wind",
-                "label": "V-component of wind",
-                "description": "This parameter is the northward component of the wind. It is the horizontal speed of air  moving towards the north. A negative sign indicates air moving towards the south.\nThis parameter can be combined with the U component of wind to give the speed and  direction of the horizontal wind.",
-                "units": "m s^-1"
-            },
-            {
-                "id": "vertical_velocity",
-                "label": "Vertical velocity",
-                "description": "This parameter is the speed of air motion in the upward or downward direction. The ECMWF  Integrated Forecasting System (IFS) uses a pressure based vertical co-ordinate system and  pressure decreases with height, therefore negative values of vertical velocity indicate  upward motion.\nVertical velocity can be useful to understand the large-scale dynamics of the atmosphere,  including areas of upward motion/ascent (negative values) and downward motion/subsidence  (positive values).",
-                "units": "Pa s^-1"
-            },
-            {
-                "id": "vorticity",
-                "label": "Vorticity (relative)",
-                "description": "This parameter is a measure of the rotation of air in the horizontal, around a vertical  axis, relative to a fixed point on the surface of the Earth.\nOn the scale of weather systems, troughs (weather features that can include rain) are  associated with anticlockwise rotation (in the northern hemisphere), and ridges (weather  features that bring light or still winds) are associated with clockwise rotation.\nAdding the effect of rotation of the Earth, the Coriolis parameter, to the relative  vorticity produces the absolute vorticity.",
-                "units": "s^-1"
-            }
-        ],
-        "providers": null,
-        "summaries": null,
-        "begin_date": "1979-01-01",
-        "end_date": "2022-08-31",
-        "geo_extent": {
-            "bboxN": 89,
-            "bboxW": 0,
-            "bboxS": -89,
-            "bboxE": 360
-        },
-        "documentation": [
-            {
-                "url": "https://confluence.ecmwf.int/display/CKB/ERA5%3A+data+documentation",
-                "title": "ERA5 data documentation",
-                "description": "Detailed information relating to the ERA5 data archive can be found in the web link above."
-            },
-            {
-                "url": "https://rmets.onlinelibrary.wiley.com/doi/10.1002/qj.4174",
-                "title": "The ERA5 global reanalysis: Preliminary extension to 1950",
-                "description": "Journal article describing the ERA5 preliminary extension.",
-                "kind": ""
-            },
-            {
-                "url": "https://rmets.onlinelibrary.wiley.com/doi/10.1002/qj.3803",
-                "title": "The ERA5 global reanalysis",
-                "description": "Journal article describing ERA5.",
-                "kind": ""
-            }
-        ],
-        "type": "dataset",
-        "previewimage": "an url",
-        "publication_date": "2018-06-14",
-        "adaptor_configuration": null,
-        "adaptor": null,
-        "record_update": "2022-12-01 10:23:37.192044+01:00",
-        "references": [
-            {
-                "title": "Citation",
-                "content": "an url",
-                "copy": true,
-                "url": null,
-                "download_file": null
-            },
-            {
-                "title": "Acknowledgement",
-                "content": "an url",
-                "copy": null,
-                "url": null,
-                "download_file": null
-            }
-        ],
-        "resource_update": "2022-09-05",
-        "use_eqc": true
-    },
-    {
-        "resource_id": 5,
-        "resource_uid": "reanalysis-era5-single-levels",
-        "title": "ERA5 hourly data on single levels from 1959 to present",
-        "description": [
-            {
-                "id": "file-format",
-                "label": "File format",
-                "value": "GRIB"
-            },
-            {
-                "id": "data-type",
-                "label": "Data type",
-                "value": "Gridded"
-            },
-            {
-                "id": "projection",
-                "label": "Projection",
-                "value": "Regular latitude-longitude grid"
-            },
-            {
-                "id": "horizontal-coverage",
-                "label": "Horizontal coverage",
-                "value": "Global"
-            },
-            {
-                "id": "horizontal-resolution",
-                "label": "Horizontal resolution",
-                "value": "\nReanalysis: 0.25\u00b0 x 0.25\u00b0 (atmosphere), 0.5\u00b0 x 0.5\u00b0 (ocean waves)\n\nMean, spread and members: 0.5\u00b0 x 0.5\u00b0 (atmosphere), 1\u00b0 x 1\u00b0 (ocean waves)"
-            },
-            {
-                "id": "temporal-coverage",
-                "label": "Temporal coverage",
-                "value": "1959 to present"
-            },
-            {
-                "id": "temporal-resolution",
-                "label": "Temporal resolution",
-                "value": "Hourly"
-            },
-            {
-                "id": "update-frequency",
-                "label": "Update frequency",
-                "value": "Daily"
-            }
-        ],
-        "abstract": "**ERA5** is the fifth generation ECMWF reanalysis for the global climate and weather for the past 4 to 7 decades.\nCurrently data is available from 1950, with Climate Data Store entries for 1950-1978 (preliminary back extension) and from 1959 onwards (final release plus timely updates, this page).\nERA5 replaces the ERA-Interim reanalysis.\n\nReanalysis combines model data with observations from across the world into a globally complete and consistent dataset using the laws of physics. This principle, called data assimilation, is based on the method used by numerical weather prediction centres, where every so many hours (12 hours at ECMWF) a previous forecast is combined with newly available observations in an optimal way to produce a new best estimate of the state of the atmosphere, called analysis, from which an updated, improved forecast is issued. Reanalysis works in the same way, but at reduced resolution to allow for the provision of a dataset spanning back several decades. Reanalysis does not have the constraint of issuing timely forecasts, so there is more time to collect observations, and when going further back in time, to allow for the ingestion of improved versions of the original observations, which all benefit the quality of the reanalysis product.\n\nERA5 provides hourly estimates for a large number of atmospheric, ocean-wave and land-surface quantities.\nAn uncertainty estimate is sampled by an underlying 10-member ensemble\nat three-hourly intervals. Ensemble mean and spread have been pre-computed for convenience.\nSuch uncertainty estimates are closely related to the information content of the available observing system which\nhas evolved considerably over time. They also indicate flow-dependent sensitive areas.\nTo facilitate many climate applications, monthly-mean averages have been pre-calculated too,\nthough monthly means are not available for the ensemble mean and spread.\n\nERA5 is updated daily with a latency of about 5 days. In case that serious flaws are detected in this early release (called ERA5T), this data could be different from the final release 2 to 3 months later. In case that this occurs users are notified.\n\nThe data set presented here is a regridded subset of the full ERA5 data set on native resolution.\nIt is online on spinning disk, which should ensure fast and easy access.\nIt should satisfy the requirements for most common applications.\n\nAn overview of all ERA5 datasets can be found in [this article](https://confluence.ecmwf.int/display/CKB/The+family+of+ERA5+datasets \"The family of ERA5 datasets\").\nInformation on access to ERA5 data on native resolution is provided in [these guidelines](https://confluence.ecmwf.int/display/CKB/How+to+download+ERA5 \"How to download ERA5\").\n\nData has been regridded to a regular lat-lon grid of 0.25 degrees for the reanalysis and 0.5 degrees for\nthe uncertainty estimate (0.5 and 1 degree respectively for ocean waves).\nThere are four main sub sets: hourly and monthly products, both on pressure levels (upper air fields) and single levels (atmospheric, ocean-wave and land surface quantities).\n\nThe present entry is \"ERA5 hourly data on single levels from 1959 to present\".\n",
-        "layout": "an url",
-        "mapping": {
-            "force": {
-                "class": [
-                    "ea"
-                ],
-                "expect": [
-                    "any"
-                ],
-                "levtype": [
-                    "sfc"
-                ],
-                "number": [
-                    "all"
-                ]
-            },
-            "options": {
-                "wants_dates": true
-            },
-            "remap": {
-                "product_type": {
-                    "ensemble_mean": "mean",
-                    "ensemble_members": "members",
-                    "ensemble_spread": "spread"
-                },
-                "time": {
-                    "00:00": "00:00:00",
-                    "01:00": "01:00:00",
-                    "02:00": "02:00:00",
-                    "03:00": "03:00:00",
-                    "04:00": "04:00:00",
-                    "05:00": "05:00:00",
-                    "06:00": "06:00:00",
-                    "07:00": "07:00:00",
-                    "08:00": "08:00:00",
-                    "09:00": "09:00:00",
-                    "10:00": "10:00:00",
-                    "11:00": "11:00:00",
-                    "12:00": "12:00:00",
-                    "13:00": "13:00:00",
-                    "14:00": "14:00:00",
-                    "15:00": "15:00:00",
-                    "16:00": "16:00:00",
-                    "17:00": "17:00:00",
-                    "18:00": "18:00:00",
-                    "19:00": "19:00:00",
-                    "20:00": "20:00:00",
-                    "21:00": "21:00:00",
-                    "22:00": "22:00:00",
-                    "23:00": "23:00:00"
-                },
-                "variable": {
-                    "100m_u_component_of_wind": "228246",
-                    "100m_v_component_of_wind": "228247",
-                    "10m_u_component_of_neutral_wind": "228131",
-                    "10m_u_component_of_wind": "165",
-                    "10m_v_component_of_neutral_wind": "228132",
-                    "10m_v_component_of_wind": "166",
-                    "10m_wind_gust_since_previous_post_processing": "49",
-                    "2m_dewpoint_temperature": "168",
-                    "2m_temperature": "167",
-                    "air_density_over_the_oceans": "140209",
-                    "angle_of_sub_gridscale_orography": "162",
-                    "anisotropy_of_sub_gridscale_orography": "161",
-                    "benjamin_feir_index": "140253",
-                    "boundary_layer_dissipation": "145",
-                    "boundary_layer_height": "159",
-                    "charnock": "148",
-                    "clear_sky_direct_solar_radiation_at_surface": "228022",
-                    "cloud_base_height": "228023",
-                    "coefficient_of_drag_with_waves": "140233",
-                    "convective_available_potential_energy": "59",
-                    "convective_inhibition": "228001",
-                    "convective_precipitation": "143",
-                    "convective_rain_rate": "228218",
-                    "convective_snowfall": "239",
-                    "convective_snowfall_rate_water_equivalent": "228220",
-                    "downward_uv_radiation_at_the_surface": "57",
-                    "duct_base_height": "228017",
-                    "eastward_gravity_wave_surface_stress": "195",
-                    "eastward_turbulent_surface_stress": "180",
-                    "evaporation": "182",
-                    "forecast_albedo": "243",
-                    "forecast_logarithm_of_surface_roughness_for_heat": "245",
-                    "forecast_surface_roughness": "244",
-                    "free_convective_velocity_over_the_oceans": "140208",
-                    "friction_velocity": "228003",
-                    "geopotential": "129",
-                    "gravity_wave_dissipation": "197",
-                    "high_cloud_cover": "188",
-                    "high_vegetation_cover": "28",
-                    "ice_temperature_layer_1": "35",
-                    "ice_temperature_layer_2": "36",
-                    "ice_temperature_layer_3": "37",
-                    "ice_temperature_layer_4": "38",
-                    "instantaneous_10m_wind_gust": "228029",
-                    "instantaneous_eastward_turbulent_surface_stress": "229",
-                    "instantaneous_large_scale_surface_precipitation_fraction": "228217",
-                    "instantaneous_moisture_flux": "232",
-                    "instantaneous_northward_turbulent_surface_stress": "230",
-                    "instantaneous_surface_sensible_heat_flux": "231",
-                    "k_index": "260121",
-                    "lake_bottom_temperature": "228010",
-                    "lake_cover": "26",
-                    "lake_depth": "228007",
-                    "lake_ice_depth": "228014",
-                    "lake_ice_temperature": "228013",
-                    "lake_mix_layer_depth": "228009",
-                    "lake_mix_layer_temperature": "228008",
-                    "lake_shape_factor": "228012",
-                    "lake_total_layer_temperature": "228011",
-                    "land_sea_mask": "172",
-                    "large_scale_precipitation": "142",
-                    "large_scale_precipitation_fraction": "50",
-                    "large_scale_rain_rate": "228219",
-                    "large_scale_snowfall": "240",
-                    "large_scale_snowfall_rate_water_equivalent": "228221",
-                    "leaf_area_index_high_vegetation": "67",
-                    "leaf_area_index_low_vegetation": "66",
-                    "low_cloud_cover": "186",
-                    "low_vegetation_cover": "27",
-                    "maximum_2m_temperature_since_previous_post_processing": "201",
-                    "maximum_individual_wave_height": "140218",
-                    "maximum_total_precipitation_rate_since_previous_post_processing": "228226",
-                    "mean_boundary_layer_dissipation": "235032",
-                    "mean_convective_precipitation_rate": "235030",
-                    "mean_convective_snowfall_rate": "235056",
-                    "mean_direction_of_total_swell": "140238",
-                    "mean_direction_of_wind_waves": "140235",
-                    "mean_eastward_gravity_wave_surface_stress": "235045",
-                    "mean_eastward_turbulent_surface_stress": "235041",
-                    "mean_evaporation_rate": "235043",
-                    "mean_gravity_wave_dissipation": "235047",
-                    "mean_large_scale_precipitation_fraction": "235026",
-                    "mean_large_scale_precipitation_rate": "235029",
-                    "mean_large_scale_snowfall_rate": "235057",
-                    "mean_northward_gravity_wave_surface_stress": "235046",
-                    "mean_northward_turbulent_surface_stress": "235042",
-                    "mean_period_of_total_swell": "140239",
-                    "mean_period_of_wind_waves": "140236",
-                    "mean_potential_evaporation_rate": "235070",
-                    "mean_runoff_rate": "235048",
-                    "mean_sea_level_pressure": "151",
-                    "mean_snow_evaporation_rate": "235023",
-                    "mean_snowfall_rate": "235031",
-                    "mean_snowmelt_rate": "235024",
-                    "mean_square_slope_of_waves": "140244",
-                    "mean_sub_surface_runoff_rate": "235021",
-                    "mean_surface_direct_short_wave_radiation_flux": "235058",
-                    "mean_surface_direct_short_wave_radiation_flux_clear_sky": "235059",
-                    "mean_surface_downward_long_wave_radiation_flux": "235036",
-                    "mean_surface_downward_long_wave_radiation_flux_clear_sky": "235069",
-                    "mean_surface_downward_short_wave_radiation_flux": "235035",
-                    "mean_surface_downward_short_wave_radiation_flux_clear_sky": "235068",
-                    "mean_surface_downward_uv_radiation_flux": "235027",
-                    "mean_surface_latent_heat_flux": "235034",
-                    "mean_surface_net_long_wave_radiation_flux": "235038",
-                    "mean_surface_net_long_wave_radiation_flux_clear_sky": "235052",
-                    "mean_surface_net_short_wave_radiation_flux": "235037",
-                    "mean_surface_net_short_wave_radiation_flux_clear_sky": "235051",
-                    "mean_surface_runoff_rate": "235020",
-                    "mean_surface_sensible_heat_flux": "235033",
-                    "mean_top_downward_short_wave_radiation_flux": "235053",
-                    "mean_top_net_long_wave_radiation_flux": "235040",
-                    "mean_top_net_long_wave_radiation_flux_clear_sky": "235050",
-                    "mean_top_net_short_wave_radiation_flux": "235039",
-                    "mean_top_net_short_wave_radiation_flux_clear_sky": "235049",
-                    "mean_total_precipitation_rate": "235055",
-                    "mean_vertical_gradient_of_refractivity_inside_trapping_layer": "228016",
-                    "mean_vertically_integrated_moisture_divergence": "235054",
-                    "mean_wave_direction": "140230",
-                    "mean_wave_direction_of_first_swell_partition": "140122",
-                    "mean_wave_direction_of_second_swell_partition": "140125",
-                    "mean_wave_direction_of_third_swell_partition": "140128",
-                    "mean_wave_period": "140232",
-                    "mean_wave_period_based_on_first_moment": "140220",
-                    "mean_wave_period_based_on_first_moment_for_swell": "140226",
-                    "mean_wave_period_based_on_first_moment_for_wind_waves": "140223",
-                    "mean_wave_period_based_on_second_moment_for_swell": "140227",
-                    "mean_wave_period_based_on_second_moment_for_wind_waves": "140224",
-                    "mean_wave_period_of_first_swell_partition": "140123",
-                    "mean_wave_period_of_second_swell_partition": "140126",
-                    "mean_wave_period_of_third_swell_partition": "140129",
-                    "mean_zero_crossing_wave_period": "140221",
-                    "medium_cloud_cover": "187",
-                    "minimum_2m_temperature_since_previous_post_processing": "202",
-                    "minimum_total_precipitation_rate_since_previous_post_processing": "228227",
-                    "minimum_vertical_gradient_of_refractivity_inside_trapping_layer": "228015",
-                    "model_bathymetry": "140219",
-                    "near_ir_albedo_for_diffuse_radiation": "18",
-                    "near_ir_albedo_for_direct_radiation": "17",
-                    "normalized_energy_flux_into_ocean": "140212",
-                    "normalized_energy_flux_into_waves": "140211",
-                    "normalized_stress_into_ocean": "140214",
-                    "northward_gravity_wave_surface_stress": "196",
-                    "northward_turbulent_surface_stress": "181",
-                    "ocean_surface_stress_equivalent_10m_neutral_wind_direction": "140249",
-                    "ocean_surface_stress_equivalent_10m_neutral_wind_speed": "140245",
-                    "peak_wave_period": "140231",
-                    "period_corresponding_to_maximum_individual_wave_height": "140217",
-                    "potential_evaporation": "228251",
-                    "precipitation_type": "260015",
-                    "runoff": "205",
-                    "sea_ice_cover": "31",
-                    "sea_surface_temperature": "34",
-                    "significant_height_of_combined_wind_waves_and_swell": "140229",
-                    "significant_height_of_total_swell": "140237",
-                    "significant_height_of_wind_waves": "140234",
-                    "significant_wave_height_of_first_swell_partition": "140121",
-                    "significant_wave_height_of_second_swell_partition": "140124",
-                    "significant_wave_height_of_third_swell_partition": "140127",
-                    "skin_reservoir_content": "198",
-                    "skin_temperature": "235",
-                    "slope_of_sub_gridscale_orography": "163",
-                    "snow_albedo": "32",
-                    "snow_density": "33",
-                    "snow_depth": "141",
-                    "snow_evaporation": "44",
-                    "snowfall": "144",
-                    "snowmelt": "45",
-                    "soil_temperature_level_1": "139",
-                    "soil_temperature_level_2": "170",
-                    "soil_temperature_level_3": "183",
-                    "soil_temperature_level_4": "236",
-                    "soil_type": "43",
-                    "standard_deviation_of_filtered_subgrid_orography": "74",
-                    "standard_deviation_of_orography": "160",
-                    "sub_surface_runoff": "9",
-                    "surface_latent_heat_flux": "147",
-                    "surface_net_solar_radiation": "176",
-                    "surface_net_solar_radiation_clear_sky": "210",
-                    "surface_net_thermal_radiation": "177",
-                    "surface_net_thermal_radiation_clear_sky": "211",
-                    "surface_pressure": "134",
-                    "surface_runoff": "8",
-                    "surface_sensible_heat_flux": "146",
-                    "surface_solar_radiation_downward_clear_sky": "228129",
-                    "surface_solar_radiation_downwards": "169",
-                    "surface_thermal_radiation_downward_clear_sky": "228130",
-                    "surface_thermal_radiation_downwards": "175",
-                    "temperature_of_snow_layer": "238",
-                    "toa_incident_solar_radiation": "212",
-                    "top_net_solar_radiation": "178",
-                    "top_net_solar_radiation_clear_sky": "208",
-                    "top_net_thermal_radiation": "179",
-                    "top_net_thermal_radiation_clear_sky": "209",
-                    "total_cloud_cover": "164",
-                    "total_column_cloud_ice_water": "79",
-                    "total_column_cloud_liquid_water": "78",
-                    "total_column_ozone": "206",
-                    "total_column_rain_water": "228089",
-                    "total_column_snow_water": "228090",
-                    "total_column_supercooled_liquid_water": "228088",
-                    "total_column_water": "136",
-                    "total_column_water_vapour": "137",
-                    "total_precipitation": "228",
-                    "total_sky_direct_solar_radiation_at_surface": "228021",
-                    "total_totals_index": "260123",
-                    "trapping_layer_base_height": "228018",
-                    "trapping_layer_top_height": "228019",
-                    "type_of_high_vegetation": "30",
-                    "type_of_low_vegetation": "29",
-                    "u_component_stokes_drift": "140215",
-                    "uv_visible_albedo_for_diffuse_radiation": "16",
-                    "uv_visible_albedo_for_direct_radiation": "15",
-                    "v_component_stokes_drift": "140216",
-                    "vertical_integral_of_divergence_of_cloud_frozen_water_flux": "162080",
-                    "vertical_integral_of_divergence_of_cloud_liquid_water_flux": "162079",
-                    "vertical_integral_of_divergence_of_geopotential_flux": "162085",
-                    "vertical_integral_of_divergence_of_kinetic_energy_flux": "162082",
-                    "vertical_integral_of_divergence_of_mass_flux": "162081",
-                    "vertical_integral_of_divergence_of_moisture_flux": "162084",
-                    "vertical_integral_of_divergence_of_ozone_flux": "162087",
-                    "vertical_integral_of_divergence_of_thermal_energy_flux": "162083",
-                    "vertical_integral_of_divergence_of_total_energy_flux": "162086",
-                    "vertical_integral_of_eastward_cloud_frozen_water_flux": "162090",
-                    "vertical_integral_of_eastward_cloud_liquid_water_flux": "162088",
-                    "vertical_integral_of_eastward_geopotential_flux": "162073",
-                    "vertical_integral_of_eastward_heat_flux": "162069",
-                    "vertical_integral_of_eastward_kinetic_energy_flux": "162067",
-                    "vertical_integral_of_eastward_mass_flux": "162065",
-                    "vertical_integral_of_eastward_ozone_flux": "162077",
-                    "vertical_integral_of_eastward_total_energy_flux": "162075",
-                    "vertical_integral_of_eastward_water_vapour_flux": "162071",
-                    "vertical_integral_of_energy_conversion": "162064",
-                    "vertical_integral_of_kinetic_energy": "162059",
-                    "vertical_integral_of_mass_of_atmosphere": "162053",
-                    "vertical_integral_of_mass_tendency": "162092",
-                    "vertical_integral_of_northward_cloud_frozen_water_flux": "162091",
-                    "vertical_integral_of_northward_cloud_liquid_water_flux": "162089",
-                    "vertical_integral_of_northward_geopotential_flux": "162074",
-                    "vertical_integral_of_northward_heat_flux": "162070",
-                    "vertical_integral_of_northward_kinetic_energy_flux": "162068",
-                    "vertical_integral_of_northward_mass_flux": "162066",
-                    "vertical_integral_of_northward_ozone_flux": "162078",
-                    "vertical_integral_of_northward_total_energy_flux": "162076",
-                    "vertical_integral_of_northward_water_vapour_flux": "162072",
-                    "vertical_integral_of_potential_and_internal_energy": "162061",
-                    "vertical_integral_of_potential_internal_and_latent_energy": "162062",
-                    "vertical_integral_of_temperature": "162054",
-                    "vertical_integral_of_thermal_energy": "162060",
-                    "vertical_integral_of_total_energy": "162063",
-                    "vertically_integrated_moisture_divergence": "213",
-                    "volumetric_soil_water_layer_1": "39",
-                    "volumetric_soil_water_layer_2": "40",
-                    "volumetric_soil_water_layer_3": "41",
-                    "volumetric_soil_water_layer_4": "42",
-                    "wave_spectral_directional_width": "140222",
-                    "wave_spectral_directional_width_for_swell": "140228",
-                    "wave_spectral_directional_width_for_wind_waves": "140225",
-                    "wave_spectral_kurtosis": "140252",
-                    "wave_spectral_peakedness": "140254",
-                    "wave_spectral_skewness": "140207",
-                    "zero_degree_level": "228024"
-                }
-            },
-            "rename": {
-                "pressure_level": "levelist",
-                "product_type": "dataset",
-                "variable": "param"
-            },
-            "selection_limit": 120000,
-            "selection_limit_ignore": [
-                "area",
-                "grid"
-            ]
-        },
-        "contact": "https://support.ecmwf.int",
-        "doi": "10.24381/cds.adbb2d47",
-        "form": "an url",
-        "constraints": "an url",
-        "keywords": [
-            "Variable domain: Atmosphere (surface)",
-            "Variable domain: Atmosphere (upper air)",
-            "Temporal coverage: Past",
-            "Spatial coverage: Global",
-            "Product type: Reanalysis",
-            "Provider: Copernicus C3S"
-        ],
-        "version": null,
-        "variables": [
-            {
-                "id": "100m_u_component_of_wind",
-                "label": "100m u-component of wind",
-                "description": "This parameter is the eastward component of the 100 m wind. It is the horizontal  speed of air moving towards the east, at a height of 100 metres above the surface  of the Earth, in metres per second.\nCare should be taken when comparing model parameters with observations, because  observations are often local to a particular point in space and time, rather than  representing averages over a model grid box.\nThis parameter can be combined with the northward component to give the speed and  direction of the horizontal 100 m wind.",
-                "units": "m s^-1"
-            },
-            {
-                "id": "100m_v_component_of_wind",
-                "label": "100m v-component of wind",
-                "description": "This parameter is the northward component of the 100 m wind. It is the horizontal  speed of air moving towards the north, at a height of 100 metres above the surface  of the Earth, in metres per second.\nCare should be taken when comparing model parameters with observations, because  observations are often local to a particular point in space and time, rather than  representing averages over a model grid box.\nThis parameter can be combined with the eastward component to give the speed and  direction of the horizontal 100 m wind.",
-                "units": "m s^-1"
-            },
-            {
-                "id": "10m_u_component_of_neutral_wind",
-                "label": "10m u-component of neutral wind",
-                "description": "This parameter is the eastward component of the \"neutral wind\", at a height of 10  metres above the surface of the Earth.\nThe neutral wind is calculated from the surface stress and the corresponding  roughness length by assuming that the air is neutrally stratified. The neutral wind  is slower than the actual wind in stable conditions, and faster in unstable  conditions. The neutral wind is, by definition, in the direction of the surface  stress. The size of the roughness length depends on land surface properties or the  sea state. ",
-                "units": "m s^-1"
-            },
-            {
-                "id": "10m_u_component_of_wind",
-                "label": "10m u-component of wind",
-                "description": "This parameter is the eastward component of the 10m wind. It is the horizontal speed  of air moving towards the east, at a height of ten metres above the surface of the  Earth, in metres per second.\nCare should be taken when comparing this parameter with observations, because wind  observations vary on small space and time scales and are affected by the local  terrain, vegetation and buildings that are represented only on average in the ECMWF  Integrated Forecasting System (IFS).\nThis parameter can be combined with the V component of 10m wind to give the speed  and direction of the horizontal 10m wind.",
-                "units": "m s^-1"
-            },
-            {
-                "id": "10m_v_component_of_neutral_wind",
-                "label": "10m v-component of neutral wind",
-                "description": "This parameter is the northward component of the \"neutral wind\", at a height of 10  metres above the surface of the Earth.\nThe neutral wind is calculated from the surface stress and the corresponding  roughness length by assuming that the air is neutrally stratified. The neutral wind  is slower than the actual wind in stable conditions, and faster in unstable  conditions. The neutral wind is, by definition, in the direction of the surface  stress. The size of the roughness length depends on land surface properties or the  sea state. ",
-                "units": "m s^-1"
-            },
-            {
-                "id": "10m_v_component_of_wind",
-                "label": "10m v-component of wind",
-                "description": "This parameter is the northward component of the 10m wind. It is the horizontal speed  of air moving towards the north, at a height of ten metres above the surface of the  Earth, in metres per second.\nCare should be taken when comparing this parameter with observations, because wind  observations vary on small space and time scales and are affected by the local  terrain, vegetation and buildings that are represented only on average in the ECMWF  Integrated Forecasting System (IFS).\nThis parameter can be combined with the U component of 10m wind to give the speed  and direction of the horizontal 10m wind.",
-                "units": "m s^-1"
-            },
-            {
-                "id": "10m_wind_gust_since_previous_post_processing",
-                "label": "10m wind gust since previous post-processing",
-                "description": "Maximum 3 second wind at 10 m height as defined by WMO.\nParametrization represents turbulence only before 01102008; thereafter effects of  convection are included. The 3 s gust is computed every time step and and the maximum  is kept since the last postprocessing.",
-                "units": "m s^-1"
-            },
-            {
-                "id": "2m_dewpoint_temperature",
-                "label": "2m dewpoint temperature",
-                "description": "This parameter is the temperature to which the air, at 2 metres above the surface of  the Earth, would have to be cooled for saturation to occur.\nIt is a measure of the humidity of the air. Combined with temperature and pressure,  it can be used to calculate the relative humidity.\n2m dew point temperature is calculated by interpolating between the lowest model level  and the Earth's surface, taking account of the atmospheric conditions. This parameter  has units of kelvin (K). Temperature measured in kelvin can be converted to degrees  Celsius (\u00b0C) by subtracting 273.15.",
-                "units": "K"
-            },
-            {
-                "id": "2m_temperature",
-                "label": "2m temperature",
-                "description": "This parameter is the temperature of air at 2m above the surface of land, sea or  inland waters.\n2m temperature is calculated by interpolating between the lowest model level and the  Earth's surface, taking account of the atmospheric conditions. This parameter has  units of kelvin (K). Temperature measured in kelvin can be converted to degrees  Celsius (\u00b0C) by subtracting 273.15.",
-                "units": "K"
-            },
-            {
-                "id": "air_density_over_the_oceans",
-                "label": "Air density over the oceans",
-                "description": "This parameter is the mass of air per cubic metre over the oceans, derived from the  temperature, specific humidity and pressure at the lowest model level in the atmospheric  model.\nThis parameter is one of the parameters used to force the wave model, therefore it is  only calculated over water bodies represented in the ocean wave model. It is interpolated  from the atmospheric model horizontal grid onto the horizontal grid used by the ocean  wave model.",
-                "units": "kg m^-3"
-            },
-            {
-                "id": "angle_of_sub_gridscale_orography",
-                "label": "Angle of sub-gridscale orography",
-                "description": "This parameter is one of four parameters (the others being standard deviation, slope and  anisotropy) that describe the features of the orography that are too small to be  resolved by the model grid. These four parameters are calculated for orographic features  with horizontal scales comprised between 5 km and the model grid resolution, being  derived from the height of valleys, hills and mountains at about 1 km resolution. They  are used as input for the sub-grid orography scheme which represents low-level blocking  and orographic gravity wave effects.\nThe angle of the sub-grid scale orography characterises the geographical orientation of  the terrain in the horizontal plane (from a bird's-eye view) relative to an eastwards  axis.\nThis parameter does not vary in time.",
-                "units": "radians"
-            },
-            {
-                "id": "anisotropy_of_sub_gridscale_orography",
-                "label": "Anisotropy of sub-gridscale orography",
-                "description": "This parameter is one of four parameters (the others being standard deviation, slope and  angle of sub-gridscale orography) that describe the features of the orography that are  too small to be resolved by the model grid. These four parameters are calculated for  orographic features with horizontal scales comprised between 5 km and the model grid  resolution, being derived from the height of valleys, hills and mountains at about 1 km  resolution. They are used as input for the sub-grid orography scheme which represents  low-level blocking and orographic gravity wave effects.\nThis parameter is a measure of how much the shape of the terrain in the horizontal plane  (from a bird's-eye view) is distorted from a circle.\nA value of one is a circle, less than one an ellipse, and 0 is a ridge. In the case of a  ridge, wind blowing parallel to it does not exert any drag on the flow, but wind blowing  perpendicular to it exerts the maximum drag.\nThis parameter does not vary in time.",
-                "units": "Dimensionless"
-            },
-            {
-                "id": "benjamin_feir_index",
-                "label": "Benjamin-feir index",
-                "description": "This parameter is used to calculate the likelihood of freak ocean waves, which are waves  that are higher than twice the mean height of the highest third of waves. Large values  of this parameter (in practice of the order 1) indicate increased probability of the  occurrence of freak waves.\nThe ocean/sea surface wave field consists of a combination of waves with different heights,  lengths and directions (known as the two-dimensional wave spectrum). This parameter is  derived from the statistics of the two-dimensional wave spectrum. More precisely, it is  the square of the ratio of the integral ocean wave steepness and the relative width of the  frequency spectrum of the waves.\nFurther information on the calculation of this parameter is given in Section 10.6 of the  ECMWF Wave Model documentation.",
-                "units": "Dimensionless"
-            },
-            {
-                "id": "boundary_layer_dissipation",
-                "label": "Boundary layer dissipation",
-                "description": "This parameter is the accumulated conversion of kinetic energy in the mean flow into heat, over the whole atmospheric column, per unit area, that is due to the effects of stress associated with turbulent eddies near the surface and turbulent orographic form drag. It is calculated by the ECMWF Integrated Forecasting System's turbulent diffusion and turbulent orographic form drag schemes. The turbulent eddies near the surface are related to the roughness of the surface. The turbulent orographic form drag is the stress due to the valleys, hills and mountains on horizontal scales below 5km, which are specified from land surface data at about 1 km resolution. (The dissipation associated with orographic features with horizontal scales between 5 km and the model grid-scale is accounted for by the sub-grid orographic scheme.)\nThis parameter is accumulated over a particular time period which depends on the data extracted.  For the reanalysis, the accumulation period is over the 1 hour ending at the validity date and time.  For the ensemble members, ensemble mean and ensemble spread, the accumulation period is over the  3 hours ending at the validity date and time.",
-                "units": "J m^-2"
-            },
-            {
-                "id": "boundary_layer_height",
-                "label": "Boundary layer height",
-                "description": "This parameter is the depth of air next to the Earth's surface which is most affected by  the resistance to the transfer of momentum, heat or moisture across the surface.\nThe boundary layer height can be as low as a few tens of metres, such as in cooling air at  night, or as high as several kilometres over the desert in the middle of a hot sunny day.  When the boundary layer height is low, higher concentrations of pollutants (emitted from  the Earth's surface) can develop.\nThe boundary layer height calculation is based on the bulk Richardson number (a measure  of the atmospheric conditions) following the conclusions of a 2012 review.",
-                "units": "m"
-            },
-            {
-                "id": "charnock",
-                "label": "Charnock",
-                "description": "This parameter accounts for increased aerodynamic roughness as wave heights grow due to  increasing surface stress. It depends on the wind speed, wave age and other aspects of  the sea state and is used to calculate how much the waves slow down the wind.\nWhen the atmospheric model is run without the ocean model, this parameter has a constant  value of 0.018. When the atmospheric model is coupled to the ocean model, this parameter  is calculated by the ECMWF Wave Model.",
-                "units": "Dimensionless"
-            },
-            {
-                "id": "clear_sky_direct_solar_radiation_at_surface",
-                "label": "Clear-sky direct solar radiation at surface",
-                "description": "This parameter is the amount of direct radiation from the Sun (also known as solar or  shortwave radiation) reaching the surface of the Earth, assuming clear-sky (cloudless)  conditions. It is the amount of radiation passing through a horizontal plane.\nSolar radiation at the surface can be direct or diffuse. Solar radiation can be  scattered in all directions by particles in the atmosphere, some of which reaches the  surface (diffuse solar radiation). Some solar radiation reaches the surface without  being scattered (direct solar radiation).\nClear-sky radiation quantities are computed for exactly the same atmospheric conditions  of temperature, humidity, ozone, trace gases and aerosol as the corresponding total-sky  quantities (clouds included), but assuming that the clouds are not there.\nThis parameter is accumulated over a particular time period which depends on the data extracted.  For the reanalysis, the accumulation period is over the 1 hour ending at the validity date and time.  For the ensemble members, ensemble mean and ensemble spread, the accumulation period is over the  3 hours ending at the validity date and time.\nThe units are joules per square metre (J m^-2 ). To convert to watts per square  metre (W m^-2 ), the accumulated values should be divided by the accumulation period  expressed in seconds.\nThe ECMWF convention for vertical fluxes is positive downwards.",
-                "units": "J m^-2"
-            },
-            {
-                "id": "cloud_base_height",
-                "label": "Cloud base height",
-                "description": "The height above the Earth's surface of the base of the lowest cloud layer, at the  specified time.\nThis parameter is calculated by searching from the second lowest model level upwards,  to the height of the level where cloud fraction becomes greater than 1% and condensate  content greater than 1.E-6 kg kg^-1. Fog (i.e., cloud in the lowest model layer) is not  considered when defining cloud base height.",
-                "units": "m"
-            },
-            {
-                "id": "coefficient_of_drag_with_waves",
-                "label": "Coefficient of drag with waves",
-                "description": "This parameter is the resistance that ocean waves exert on the atmosphere. It is  sometimes also called a \"friction coefficient\".\nIt is calculated by the wave model as the ratio of the square of the friction velocity,  to the square of the neutral wind speed at a height of 10 metres above the surface of  the Earth.\nThe neutral wind is calculated from the surface stress and the corresponding roughness  length by assuming that the air is neutrally stratified. The neutral wind is, by  definition, in the direction of the surface stress. The size of the roughness length  depends on the sea state.",
-                "units": "Dimensionless"
-            },
-            {
-                "id": "convective_available_potential_energy",
-                "label": "Convective available potential energy",
-                "description": "This is an indication of the instability (or stability) of the atmosphere and can be  used to assess the potential for the development of convection, which can lead to heavy  rainfall, thunderstorms and other severe weather.\nIn the ECMWF Integrated Forecasting System (IFS), CAPE is calculated by considering  parcels of air departing at different model levels below the 350 hPa level. If a parcel  of air is more buoyant (warmer and/or with more moisture) than its surrounding  environment, it will continue to rise (cooling as it rises) until it reaches a point  where it no longer has positive buoyancy. CAPE is the potential energy represented by  the total excess buoyancy. The maximum CAPE produced by the different parcels is the  value retained.\nLarge positive values of CAPE indicate that an air parcel would be much warmer than its  surrounding environment and therefore, very buoyant. CAPE is related to the maximum  potential vertical velocity of air within an updraft; thus, higher values indicate  greater potential for severe weather. Observed values in thunderstorm environments  often may exceed 1000 joules per kilogram (J kg^-1), and in extreme cases may exceed  5000 J kg^-1.\nThe calculation of this parameter assumes: (i) the parcel of air does not mix with  surrounding air; (ii) ascent is pseudo-adiabatic (all condensed water falls out) and  (iii) other simplifications related to the mixed-phase condensational heating.",
-                "units": "J kg^-1"
-            },
-            {
-                "id": "convective_inhibition",
-                "label": "Convective inhibition",
-                "description": "This parameter is a measure of the amount of energy required for convection to  commence. If the value of this parameter is too high, then deep, moist convection is  unlikely to occur even if the convective available potential energy or convective  available potential energy shear are large. CIN values greater than 200 J kg^-1 would  be considered high.\nAn atmospheric layer where temperature increases with height (known as a temperature  inversion) would inhibit convective uplift and is a situation in which convective  inhibition would be large.",
-                "units": "J kg^-1"
-            },
-            {
-                "id": "convective_precipitation",
-                "label": "Convective precipitation",
-                "description": "This parameter is the accumulated precipitation that falls to the Earth's surface,  which is generated by the convection scheme in the ECMWF Integrated Forecasting System  (IFS). The convection scheme represents convection at spatial scales smaller than the  grid box. Precipitation can also be generated by the cloud scheme in the IFS, which  represents the formation and dissipation of clouds and large-scale precipitation due  to changes in atmospheric quantities (such as pressure, temperature and moisture)  predicted directly at spatial scales of the grid box or larger. In the IFS,  precipitation is comprised of rain and snow.\nIn the IFS, precipitation is comprised of rain and snow.\nThis parameter is accumulated over a particular time period which depends on the data extracted.  For the reanalysis, the accumulation period is over the 1 hour ending at the validity date and time.  For the ensemble members, ensemble mean and ensemble spread, the accumulation period is over the  3 hours ending at the validity date and time.\nThe units of this parameter are depth in metres of water equivalent. It is the depth  the water would have if it were spread evenly over the grid box.\nCare should be taken when comparing model parameters with observations, because  observations are often local to a particular point in space and time, rather than  representing averages over a model grid box.",
-                "units": "m"
-            },
-            {
-                "id": "convective_rain_rate",
-                "label": "Convective rain rate",
-                "description": "This parameter is the rate of rainfall (rainfall intensity), at the Earth's surface and  at the specified time, which is generated by the convection scheme in the ECMWF Integrated  Forecasting System (IFS). The convection scheme represents convection at spatial scales  smaller than the grid box. Rainfall can also be generated by the cloud scheme in the IFS,  which represents the formation and dissipation of clouds and large-scale precipitation due  to changes in atmospheric quantities (such as pressure, temperature and moisture) predicted  directly at spatial scales of the grid box or larger. In the IFS, precipitation is comprised  of rain and snow.\nThis parameter is the rate the rainfall would have if it were spread evenly over the grid box. 1 kg of water spread over 1 square metre of surface is 1 mm deep (neglecting the  effects of temperature on the density of water), therefore the units are equivalent to  mm per second.\nCare should be taken when comparing model parameters with observations, because  observations are often local to a particular point in space and time, rather than  representing averages over a model grid box.",
-                "units": "kg m^-2 s^-1"
-            },
-            {
-                "id": "convective_snowfall",
-                "label": "Convective snowfall",
-                "description": "This parameter is the accumulated snow that falls to the Earth's surface, which is generated by the  convection scheme in the ECMWF Integrated Forecasting System (IFS). The convection scheme represents  convection at spatial scales smaller than the grid box. Snowfall can also be generated by the cloud  scheme in the IFS, which represents the formation and dissipation of clouds and large-scale  precipitation due to changes in atmospheric quantities (such as pressure, temperature and moisture)  predicted directly at spatial scales of the grid box or larger. In the IFS, precipitation is comprised  of rain and snow.\nThis parameter is accumulated over a particular time period which depends on the data extracted.  For the reanalysis, the accumulation period is over the 1 hour ending at the validity date and time.  For the ensemble members, ensemble mean and ensemble spread, the accumulation period is over the  3 hours ending at the validity date and time.\nThe units of this parameter are depth in metres of water equivalent. It is the depth  the water would have if it were spread evenly over the grid box.\nCare should be taken when comparing model parameters with observations, because observations are often  local to a particular point in space and time, rather than representing averages over a model grid box.",
-                "units": "m of water equivalent"
-            },
-            {
-                "id": "convective_snowfall_rate_water_equivalent",
-                "label": "Convective snowfall rate water equivalent",
-                "description": "This parameter is the rate of snowfall (snowfall intensity), at the Earth's surface and at the  specified time, which is generated by the convection scheme in the ECMWF Integrated Forecasting  System (IFS). The convection scheme represents convection at spatial scales smaller than the  grid box. Snowfall can also be generated by the cloud scheme in the IFS, which represents the  formation and dissipation of clouds and large-scale precipitation due to changes in atmospheric  quantities (such as pressure, temperature and moisture) predicted directly at spatial scales of  the grid box or larger. In the IFS, precipitation is comprised of rain and snow.\nThis parameter is the rate the snowfall would have if it were spread evenly over the grid box. Since 1 kg of water spread over 1 square metre of surface is 1 mm thick (neglecting  the effects of temperature on the density of water), the units are equivalent to mm  (of liquid water) per second.\nCare should be taken when comparing model parameters with observations, because  observations are often local to a particular point in space and time, rather than  representing averages over a model grid box.",
-                "units": "kg m^-2 s^-1"
-            },
-            {
-                "id": "downward_uv_radiation_at_the_surface",
-                "label": "Downward UV radiation at the surface",
-                "description": "This parameter is the amount of ultraviolet (UV) radiation reaching the surface. It  is the amount of radiation passing through a horizontal plane.\nUV radiation is part of the electromagnetic spectrum emitted by the Sun that has  wavelengths shorter than visible light. In the ECMWF Integrated Forecasting system  (IFS) it is defined as radiation with a wavelength of 0.20-0.44 \u00b5m (microns, 1  millionth of a metre).\nSmall amounts of UV are essential for living organisms, but overexposure may result  in cell damage; in humans this includes acute and chronic health effects on the skin,  eyes and immune system. UV radiation is absorbed by the ozone layer, but some reaches  the surface. The depletion of the ozone layer is causing concern over an increase in  the damaging effects of UV.\nThis parameter is accumulated over a particular time period which depends on the data extracted.  For the reanalysis, the accumulation period is over the 1 hour ending at the validity date and time.  For the ensemble members, ensemble mean and ensemble spread, the accumulation period is over the  3 hours ending at the validity date and time.\nThe units are joules per square metre (J m^-2 ). To convert to watts per square metre  (W m^-2 ), the accumulated values should be divided by the accumulation period expressed in seconds.\nThe ECMWF convention for vertical fluxes is positive downwards.",
-                "units": "J m^-2"
-            },
-            {
-                "id": "duct_base_height",
-                "label": "Duct base height",
-                "description": "Duct base height as diagnosed from the vertical gradient of atmospheric refractivity.",
-                "units": "m"
-            },
-            {
-                "id": "eastward_gravity_wave_surface_stress",
-                "label": "Eastward gravity wave surface stress",
-                "description": "Air flowing over a surface exerts a stress (drag) that transfers momentum to the surface and slows the wind. This parameter is the component of the accumulated surface stress in an eastward direction, associated with low-level, orographic blocking and orographic gravity waves. It is calculated by the ECMWF Integrated Forecasting System's sub-grid orography scheme, which represents stress due to unresolved valleys, hills and mountains with horizontal scales between 5 km and the model grid-scale. (The stress associated  with orographic features with horizontal scales smaller than 5 km is accounted for by  the turbulent orographic form drag scheme).\nOrographic gravity waves are oscillations in the flow maintained by the buoyancy of  displaced air parcels, produced when air is deflected upwards by hills and  mountains. This process can create stress on the atmosphere at the Earth's  surface and at other levels in the atmosphere.\nPositive (negative) values indicate stress on the surface of the Earth in an eastward (westward) direction.\nThis parameter is accumulated over a particular time period which depends on the data extracted.  For the reanalysis, the accumulation period is over the 1 hour ending at the validity date and time.  For the ensemble members, ensemble mean and ensemble spread, the accumulation period is over the  3 hours ending at the validity date and time.",
-                "units": "N m^-2 s"
-            },
-            {
-                "id": "eastward_turbulent_surface_stress",
-                "label": "Eastward turbulent surface stress",
-                "description": "Air flowing over a surface exerts a stress (drag) that transfers momentum to the surface and slows the wind. This parameter is the component of the accumulated surface stress in an eastward direction, associated with turbulent eddies near the surface and turbulent orographic form drag. It is calculated by the ECMWF Integrated Forecasting System's turbulent diffusion and turbulent orographic form drag schemes. The turbulent eddies near the surface are related to the roughness of the surface. The turbulent orographic form drag is the stress due to the valleys, hills and mountains on horizontal scales below 5km, which are specified from land surface data at about 1 km resolution. (The stress associated with orographic features with horizontal scales between 5 km and the model grid-scale is accounted for by the sub-grid orographic scheme.)\nPositive (negative) values indicate stress on the surface of the Earth in an eastward (westward) direction.\nThis parameter is accumulated over a particular time period which depends on the data extracted.  For the reanalysis, the accumulation period is over the 1 hour ending at the validity date and time.  For the ensemble members, ensemble mean and ensemble spread, the accumulation period is over the  3 hours ending at the validity date and time.",
-                "units": "N m^-2 s"
-            },
-            {
-                "id": "evaporation",
-                "label": "Evaporation",
-                "description": "This parameter is the accumulated amount of water that has evaporated from the  Earth's surface, including a simplified representation of transpiration (from  vegetation), into vapour in the air above.\nThis parameter is accumulated over a particular time period which depends on the data extracted.  For the reanalysis, the accumulation period is over the 1 hour ending at the validity date and time.  For the ensemble members, ensemble mean and ensemble spread, the accumulation period is over the  3 hours ending at the validity date and time.\nThe ECMWF Integrated Forecasting System (IFS) convention is that downward fluxes are  positive. Therefore, negative values indicate evaporation and positive values indicate  condensation.",
-                "units": "m of water equivalent"
-            },
-            {
-                "id": "forecast_albedo",
-                "label": "Forecast albedo",
-                "description": "This parameter is a measure of the reflectivity of the Earth's surface. It is the  fraction of short-wave (solar) radiation reflected by the Earth's surface, for diffuse radiation, assuming a fixed spectrum of downward short-wave radiation at the surface.\nThe values of this parameter vary between zero and one. Typically, snow and ice have high reflectivity with albedo values of 0.8 and above, land has intermediate values between about 0.1 and 0.4 and the ocean has low values of 0.1 or less.\nShort-wave radiation from the Sun is partly reflected back to  space by clouds and particles in the atmosphere (aerosols) and some of it is absorbed.  The remainder is incident on the Earth's surface, where some of it is reflected. The  portion that is reflected by the Earth's surface depends on the albedo.\nIn the ECMWF Integrated Forecasting System (IFS), a climatological background albedo  (observed values averaged over a period of several years) is used, modified by the  model over water, ice and snow.\nAlbedo is often shown as a percentage (%).",
-                "units": "Dimensionless"
-            },
-            {
-                "id": "forecast_logarithm_of_surface_roughness_for_heat",
-                "label": "Forecast logarithm of surface roughness for heat",
-                "description": "This parameter is the natural logarithm of the roughness length for heat.\nThe surface roughness for heat is a measure of the surface resistance to heat transfer.  This parameter is used to determine the air to surface transfer of heat. For given  atmospheric conditions, a higher surface roughness for heat means that it is more  difficult for the air to exchange heat with the surface. A lower surface roughness for  heat means that it is easier for the air to exchange heat with the surface.\nOver the ocean, surface roughness for heat depends on the waves. Over sea-ice, it has  a constant value of 0.001 m. Over land, it is derived from the vegetation type and  snow cover.",
-                "units": "Dimensionless"
-            },
-            {
-                "id": "forecast_surface_roughness",
-                "label": "Forecast surface roughness",
-                "description": "This parameter is the aerodynamic roughness length in metres.\nIt is a measure of the surface resistance. This parameter is used to determine the air  to surface transfer of momentum. For given atmospheric conditions, a higher surface  roughness causes a slower near-surface wind speed.\nOver ocean, surface roughness depends on the waves. Over land, surface roughness is  derived from the vegetation type and snow cover.",
-                "units": "m"
-            },
-            {
-                "id": "free_convective_velocity_over_the_oceans",
-                "label": "Free convective velocity over the oceans",
-                "description": "This parameter is an estimate of the vertical velocity of updraughts generated by free  convection. Free convection is fluid motion induced by buoyancy forces, which are  driven by density gradients. The free convective velocity is used to estimate the  impact of wind gusts on ocean wave growth.\nIt is calculated at the height of the lowest temperature inversion (the height above  the surface of the Earth where the temperature increases with height).\nThis parameter is one of the parameters used to force the wave model, therefore it is  only calculated over water bodies represented in the ocean wave model. It is  interpolated from the atmospheric model horizontal grid onto the horizontal grid used  by the ocean wave model.",
-                "units": "m s^-1"
-            },
-            {
-                "id": "friction_velocity",
-                "label": "Friction velocity",
-                "description": "Air flowing over a surface exerts a stress that transfers momentum to the surface and  slows the wind. This parameter is a theoretical wind speed at the Earth's surface that  expresses the magnitude of stress. It is calculated by dividing the surface stress by  air density and taking its square root. For turbulent flow, the friction velocity is  approximately constant in the lowest few metres of the atmosphere.\nThis parameter increases with the roughness of the surface. It is used to calculate  the way wind changes with height in the lowest levels of the atmosphere.",
-                "units": "m s^-1"
-            },
-            {
-                "id": "gravity_wave_dissipation",
-                "label": "Gravity wave dissipation",
-                "description": "This parameter is the accumulated conversion of kinetic energy in the mean flow into heat, over the whole atmospheric column, per unit area, that is due to the effects of stress associated with low-level, orographic blocking and orographic gravity waves. It is calculated by the ECMWF Integrated Forecasting System's sub-grid orography scheme, which represents stress due to unresolved valleys, hills and mountains with horizontal scales between 5 km and the model grid-scale. (The dissipation associated  with orographic features with horizontal scales smaller than 5 km is accounted for by  the turbulent orographic form drag scheme).\nOrographic gravity waves are oscillations in the flow maintained by the buoyancy of  displaced air parcels, produced when air is deflected upwards by hills and  mountains. This process can create stress on the atmosphere at the Earth's  surface and at other levels in the atmosphere.\nThis parameter is accumulated over a particular time period which depends on the data extracted.  For the reanalysis, the accumulation period is over the 1 hour ending at the validity date and time.  For the ensemble members, ensemble mean and ensemble spread, the accumulation period is over the  3 hours ending at the validity date and time.",
-                "units": "J m^-2"
-            },
-            {
-                "id": "high_cloud_cover",
-                "label": "High cloud cover",
-                "description": "The proportion of a grid box covered by cloud occurring in the high levels of the  troposphere. High cloud is a single level field calculated from cloud occurring on  model levels with a pressure less than 0.45 times the surface pressure. So, if the  surface pressure is 1000 hPa (hectopascal), high cloud would be calculated using  levels with a pressure of less than 450 hPa (approximately 6km and above (assuming a \"standard atmosphere\")).\nThe high cloud cover parameter is calculated from cloud for the appropriate model  levels as described above. Assumptions are made about the degree of overlap/randomness  between clouds in different model levels.\nCloud fractions vary from 0 to 1.",
-                "units": "Dimensionless"
-            },
-            {
-                "id": "high_vegetation_cover",
-                "label": "High vegetation cover",
-                "description": "This parameter is the fraction of the grid box that is covered with vegetation that  is classified as \"high\". The values vary between 0 and 1 but do not vary in time.\nThis is one of the parameters in the model that describes land surface vegetation.  \"High vegetation\" consists of evergreen trees, deciduous trees, mixed forest/woodland,  and interrupted forest.",
-                "units": "Dimensionless"
-            },
-            {
-                "id": "ice_temperature_layer_1",
-                "label": "Ice temperature layer 1",
-                "description": "This parameter is the sea-ice temperature in layer 1 (0 to 7cm).\nThe ECMWF Integrated Forecasting System (IFS) has a four-layer sea-ice slab: Layer 1: 0-7cm, Layer 2: 7-28cm, Layer 3: 28-100cm, Layer 4: 100-150cm.\nThe temperature of the sea-ice in each layer changes as heat is transferred between the  sea-ice layers and the atmosphere above and ocean below.\nThis parameter is defined over the whole globe, even where there is no ocean or sea ice. Regions without sea ice can be masked out by only considering grid points where the sea-ice cover does not have a missing value and is greater than 0.0.",
-                "units": "K"
-            },
-            {
-                "id": "ice_temperature_layer_2",
-                "label": "Ice temperature layer 2",
-                "description": "This parameter is the sea-ice temperature in layer 2 (7 to 28cm).\nThe ECMWF Integrated Forecasting System (IFS) has a four-layer sea-ice slab: Layer 1: 0-7cm, Layer 2: 7-28cm, Layer 3: 28-100cm, Layer 4: 100-150cm.\nThe temperature of the sea-ice in each layer changes as heat is transferred between the  sea-ice layers and the atmosphere above and ocean below.\nThis parameter is defined over the whole globe, even where there is no ocean or sea ice. Regions without sea ice can be masked out by only considering grid points where the sea-ice cover does not have a missing value and is greater than 0.0.",
-                "units": "K"
-            },
-            {
-                "id": "ice_temperature_layer_3",
-                "label": "Ice temperature layer 3",
-                "description": "This parameter is the sea-ice temperature in layer 3 (28 to 100cm).\nThe ECMWF Integrated Forecasting System (IFS) has a four-layer sea-ice slab: Layer 1: 0-7cm, Layer 2: 7-28cm, Layer 3: 28-100cm, Layer 4: 100-150cm.\nThe temperature of the sea-ice in each layer changes as heat is transferred between the  sea-ice layers and the atmosphere above and ocean below.\nThis parameter is defined over the whole globe, even where there is no ocean or sea ice. Regions without sea ice can be masked out by only considering grid points where the sea-ice cover does not have a missing value and is greater than 0.0.",
-                "units": "K"
-            },
-            {
-                "id": "ice_temperature_layer_4",
-                "label": "Ice temperature layer 4",
-                "description": "This parameter is the sea-ice temperature in layer 4 (100 to 150cm).\nThe ECMWF Integrated Forecasting System (IFS) has a four-layer sea-ice slab: Layer 1: 0-7cm, Layer 2: 7-28cm, Layer 3: 28-100cm, Layer 4: 100-150cm.\nThe temperature of the sea-ice in each layer changes as heat is transferred between the  sea-ice layers and the atmosphere above and ocean below.\nThis parameter is defined over the whole globe, even where there is no ocean or sea ice. Regions without sea ice can be masked out by only considering grid points where the sea-ice cover does not have a missing value and is greater than 0.0.",
-                "units": "K"
-            },
-            {
-                "id": "instantaneous_10m_wind_gust",
-                "label": "Instantaneous 10m wind gust",
-                "description": "This parameter is the maximum wind gust at the specified time, at a height of ten metres  above the surface of the Earth.\nThe WMO defines a wind gust as the maximum of the wind averaged over 3 second intervals.  This duration is shorter than a model time step, and so the ECMWF Integrated Forecasting  System (IFS) deduces the magnitude of a gust within each time step from the  time-step-averaged surface stress, surface friction, wind shear and stability.\nCare should be taken when comparing model parameters with observations, because  observations are often local to a particular point in space and time, rather than  representing averages over a model grid box.",
-                "units": "m s^-1"
-            },
-            {
-                "id": "instantaneous_eastward_turbulent_surface_stress",
-                "label": "Instantaneous eastward turbulent surface stress",
-                "description": "Air flowing over a surface exerts a stress (drag) that transfers momentum to the surface and slows the wind. This parameter is the component of the surface stress at the specified time, in an eastward direction, associated with turbulent eddies near the surface and turbulent orographic form drag. It is calculated by the ECMWF Integrated Forecasting System's turbulent diffusion and turbulent orographic form drag schemes. The turbulent eddies near the surface are related to the roughness of the surface. The turbulent orographic form drag is the stress due to the valleys, hills and mountains on horizontal scales below 5km, which are specified from land surface data at about 1 km resolution. (The stress associated with orographic features with horizontal scales between 5 km and the model grid-scale is accounted for by the sub-grid orographic scheme.)\nPositive (negative) values indicate stress on the surface of the Earth in an eastward (westward) direction.",
-                "units": "N m^-2"
-            },
-            {
-                "id": "instantaneous_large_scale_surface_precipitation_fraction",
-                "label": "Instantaneous large-scale surface precipitation fraction",
-                "description": "This parameter is the fraction of the grid box (0-1) covered by large-scale  precipitation at the specified time.\nLarge-scale precipitation is rain and snow that falls to the Earth's surface, and is  generated by the cloud scheme in the ECMWF Integrated Forecasting System (IFS). The  cloud scheme represents the formation and dissipation of clouds and large-scale  precipitation due to changes in atmospheric quantities (such as pressure, temperature  and moisture) predicted directly by the IFS at spatial scales of a grid box or larger.  Precipitation can also be due to convection generated by the convection scheme in the  IFS. The convection scheme represents convection at spatial scales smaller than the grid  box.",
-                "units": "Dimensionless"
-            },
-            {
-                "id": "instantaneous_moisture_flux",
-                "label": "Instantaneous moisture flux",
-                "description": "This parameter is the net rate of moisture exchange between the land/ocean surface and  the atmosphere, due to the processes of evaporation (including evapotranspiration) and  condensation, at the specified time. By convention, downward fluxes are positive, which  means that evaporation is represented by negative values and condensation by positive  values.",
-                "units": "kg m^-2 s^-1"
-            },
-            {
-                "id": "instantaneous_northward_turbulent_surface_stress",
-                "label": "Instantaneous northward turbulent surface stress",
-                "description": "Air flowing over a surface exerts a stress (drag) that transfers momentum to the surface and slows the wind. This parameter is the component of the surface stress at the specified time, in a northward direction, associated with turbulent eddies near the surface and turbulent orographic form drag. It is calculated by the ECMWF Integrated Forecasting System's turbulent diffusion and turbulent orographic form drag schemes. The turbulent eddies near the surface are related to the roughness of the surface. The turbulent orographic form drag is the stress due to the valleys, hills and mountains on horizontal scales below 5km, which are specified from land surface data at about 1 km resolution. (The stress associated with orographic features with horizontal scales between 5 km and the model grid-scale is accounted for by the sub-grid orographic scheme.)\nPositive (negative) values indicate stress on the surface of the Earth in a northward (southward) direction.",
-                "units": "N m^-2"
-            },
-            {
-                "id": "instantaneous_surface_sensible_heat_flux",
-                "label": "Instantaneous surface sensible heat flux",
-                "description": "This parameter is the transfer of heat between the Earth's surface and the atmosphere,  at the specified time, through the effects of turbulent air motion (but excluding any  heat transfer resulting from condensation or evaporation).\nThe magnitude of the sensible heat flux is governed by the difference in temperature  between the surface and the overlying atmosphere, wind speed and the surface roughness.  For example, cold air overlying a warm surface would produce a sensible heat flux from  the land (or ocean) into the atmosphere. The ECMWF convention for vertical fluxes is  positive downwards.",
-                "units": "W m^-2"
-            },
-            {
-                "id": "k_index",
-                "label": "K index",
-                "description": "This parameter is a measure of the potential for a thunderstorm to develop, calculated  from the temperature and dew point temperature in the lower part of the atmosphere.  The calculation uses the temperature at 850, 700 and 500 hPa and dewpoint temperature  at 850 and 700 hPa. Higher values of K indicate a higher potential for the development  of thunderstorms.\nThis parameter is related to the probability of occurrence of a thunderstorm: <20 K No thunderstorm, 20-25 K Isolated thunderstorms, 26-30 K Widely scattered thunderstorms, 31-35 K Scattered thunderstorms, >35 K Numerous thunderstorms.",
-                "units": "K"
-            },
-            {
-                "id": "lake_bottom_temperature",
-                "label": "Lake bottom temperature",
-                "description": "This parameter is the temperature of water at the bottom of inland water bodies (lakes,  reservoirs, rivers and coastal waters).\nThis parameter is defined over the whole globe, even where there is no inland water. Regions without inland water can be masked out by only considering grid points where the lake cover is greater than 0.0.\nIn May 2015, a lake model was implemented in the ECMWF Integrated Forecasting System  (IFS) to represent the water temperature and lake ice of all the world's major inland  water bodies. Lake depth and area fraction (cover) are kept constant in time.\nThis parameter has units of kelvin (K). Temperature measured in kelvin can be converted  to degrees Celsius (\u00b0C) by subtracting 273.15.",
-                "units": "K"
-            },
-            {
-                "id": "lake_cover",
-                "label": "Lake cover",
-                "description": "This parameter is the proportion of a grid box covered by inland water bodies (lakes,  reservoirs, rivers and coastal waters). Values vary between 0: no inland water, and  1: grid box is fully covered with inland water. This parameter is specified from  observations and does not vary in time.\nIn May 2015, a lake model was implemented in the ECMWF Integrated Forecasting System  (IFS) to represent the water temperature and lake ice of all the world's major inland  water bodies.",
-                "units": "Dimensionless"
-            },
-            {
-                "id": "lake_depth",
-                "label": "Lake depth",
-                "description": "This parameter is the mean depth of inland water bodies (lakes, reservoirs, rivers  and coastal waters). This parameter is specified from in-situ measurements and indirect  estimates and does not vary in time.\nThis parameter is defined over the whole globe, even where there is no inland water. Regions without inland water can be masked out by only considering grid points where the lake cover is greater than 0.0.\nIn May 2015, a lake model was implemented in the ECMWF Integrated Forecasting System  (IFS) to represent the water temperature and lake ice of all the world's major inland  water bodies.",
-                "units": "m"
-            },
-            {
-                "id": "lake_ice_depth",
-                "label": "Lake ice depth",
-                "description": "This parameter is the thickness of ice on inland water bodies (lakes, reservoirs,  rivers and coastal waters).\nThis parameter is defined over the whole globe, even where there is no inland water. Regions without inland water can be masked out by only considering grid points where the lake cover is greater than 0.0.\nIn May 2015, a lake model was implemented in the ECMWF Integrated Forecasting System  (IFS) to represent the water temperature and lake ice of all the world's major inland  water bodies. Lake depth and area fraction (cover) are kept constant in time. A  single ice layer is used to represent the formation and melting of ice on inland  water bodies. This parameter is the thickness of that ice layer.",
-                "units": "m"
-            },
-            {
-                "id": "lake_ice_temperature",
-                "label": "Lake ice temperature",
-                "description": "This parameter is the temperature of the uppermost surface of ice on inland water  bodies (lakes, reservoirs, rivers and coastal waters). It is the temperature at the  ice/atmosphere or ice/snow interface.\nThis parameter is defined over the whole globe, even where there is no inland water. Regions without inland water can be masked out by only considering grid points where the lake cover is greater than 0.0.\nIn May 2015, a lake model was implemented in the ECMWF Integrated Forecasting System  (IFS) to represent the water temperature and lake ice of all the world's major inland  water bodies. Lake depth and area fraction (cover) are kept constant in time. A  single ice layer is used to represent the formation and melting of ice on inland  water bodies.\nThis parameter has units of kelvin (K). Temperature measured in kelvin can be converted  to degrees Celsius (\u00b0C) by subtracting 273.15.",
-                "units": "K"
-            },
-            {
-                "id": "lake_mix_layer_depth",
-                "label": "Lake mix-layer depth",
-                "description": "This parameter is the thickness of the uppermost layer of inland water bodies (lakes,  reservoirs, rivers and coastal waters) that is well mixed and has a near constant  temperature with depth (i.e., a uniform distribution of temperature with depth).\nMixing can occur when the density of the surface (and near-surface) water is greater  than that of the water below. Mixing can also occur through the action of wind on the  surface of the water.\nThis parameter is defined over the whole globe, even where there is no inland water. Regions without inland water can be masked out by only considering grid points where the lake cover is greater than 0.0.\nIn May 2015, a lake model was implemented in the ECMWF Integrated Forecasting System  (IFS) to represent the water temperature and lake ice of all the world's major inland  water bodies. Lake depth and area fraction (cover) are kept constant in time. Inland  water bodies are represented with two layers in the vertical, the mixed layer above  and the thermocline below, where temperature changes with depth. The upper boundary  of the thermocline is located at the mixed layer bottom, and the lower boundary of  the thermocline at the lake bottom. A single ice layer is used to represent the  formation and melting of ice on inland water bodies.",
-                "units": "m"
-            },
-            {
-                "id": "lake_mix_layer_temperature",
-                "label": "Lake mix-layer temperature",
-                "description": "This parameter is the temperature of the uppermost layer of inland water bodies (lakes,  reservoirs, rivers and coastal waters) that is well mixed and has a near constant  temperature with depth (i.e., a uniform distribution of temperature with depth).\nMixing can occur when the density of the surface (and near-surface) water is greater  than that of the water below. Mixing can also occur through the action of wind on the  surface of the water.\nThis parameter is defined over the whole globe, even where there is no inland water. Regions without inland water can be masked out by only considering grid points where the lake cover is greater than 0.0.\nIn May 2015, a lake model was implemented in the ECMWF Integrated Forecasting System  (IFS) to represent the water temperature and lake ice of all the world's major inland  water bodies. Lake depth and area fraction (cover) are kept constant in time. Inland  water bodies are represented with two layers in the vertical, the mixed layer above  and the thermocline below, where temperature changes with depth. The upper boundary  of the thermocline is located at the mixed layer bottom, and the lower boundary of  the thermocline at the lake bottom. A single ice layer is used to represent the  formation and melting of ice on inland water bodies.\nThis parameter has units of kelvin (K). Temperature measured in kelvin can be  converted to degrees Celsius (\u00b0C) by subtracting 273.15.",
-                "units": "K"
-            },
-            {
-                "id": "lake_shape_factor",
-                "label": "Lake shape factor",
-                "description": "This parameter describes the way that temperature changes with depth in the  thermocline layer of inland water bodies (lakes, reservoirs, rivers and coastal waters)  i.e., it describes the shape of the vertical temperature profile. It is used to  calculate the lake bottom temperature and other lake-related parameters.\nThis parameter is defined over the whole globe, even where there is no inland water. Regions without inland water can be masked out by only considering grid points where the lake cover is greater than 0.0.\nIn May 2015, a lake model was implemented in the ECMWF Integrated Forecasting System  (IFS) to represent the water temperature and lake ice of all the world's major inland  water bodies. Lake depth and area fraction (cover) are kept constant in time. Inland  water bodies are represented with two layers in the vertical, the mixed layer above  and the thermocline below, where temperature changes with depth. The upper boundary  of the thermocline is located at the mixed layer bottom, and the lower boundary of  the thermocline at the lake bottom. A single ice layer is used to represent the  formation and melting of ice on inland water bodies.",
-                "units": "Dimensionless"
-            },
-            {
-                "id": "lake_total_layer_temperature",
-                "label": "Lake total layer temperature",
-                "description": "This parameter is the mean temperature of the total water column in inland water  bodies (lakes, reservoirs, rivers and coastal waters).\nThis parameter is defined over the whole globe, even where there is no inland water. Regions without inland water can be masked out by only considering grid points where the lake cover is greater than 0.0.\nIn May 2015, a lake model was implemented in the ECMWF Integrated Forecasting System  (IFS) to represent the water temperature and lake ice of all the world's major inland  water bodies. Lake depth and area fraction (cover) are kept constant in time. Inland  water bodies are represented with two layers in the vertical, the mixed layer above  and the thermocline below, where temperature changes with depth. This parameter is  the mean temperature over the two layers. The upper boundary of the thermocline is  located at the mixed layer bottom, and the lower boundary of the thermocline at the  lake bottom. A single ice layer is used to represent the formation and melting of ice  on inland water bodies.\nThis parameter has units of kelvin (K). Temperature measured in kelvin can be converted  to degrees Celsius (\u00b0C) by subtracting 273.15.",
-                "units": "K"
-            },
-            {
-                "id": "land_sea_mask",
-                "label": "Land-sea mask",
-                "description": "This parameter is the proportion of land, as opposed to ocean or inland waters (lakes,  reservoirs, rivers and coastal waters), in a grid box.\nThis parameter has values ranging between zero and one and is dimensionless.\nIn cycles of the ECMWF Integrated Forecasting System (IFS) from CY41R1 (introduced in  May 2015) onwards, grid boxes where this parameter has a value above 0.5 can be  comprised of a mixture of land and inland water but not ocean. Grid boxes with a value  of 0.5 and below can only be comprised of a water surface. In the latter case, the  lake cover is used to determine how much of the water surface is ocean or inland water.\nIn cycles of the IFS before CY41R1, grid boxes where this parameter has a value above  0.5 can only be comprised of land and those grid boxes with a value of 0.5 and below  can only be comprised of ocean. In these older model cycles, there is no  differentiation between ocean and inland water.\nThis parameter does not vary in time.",
-                "units": "Dimensionless"
-            },
-            {
-                "id": "large_scale_rain_rate",
-                "label": "Large scale rain rate",
-                "description": "This parameter is the rate of rainfall (rainfall intensity), at the Earth's surface and  at the specified time, which is generated by the cloud scheme in the ECMWF Integrated  Forecasting System (IFS). The cloud scheme represents the formation and dissipation of  clouds and large-scale precipitation due to changes in atmospheric quantities (such as  pressure, temperature and moisture) predicted directly at spatial scales of the grid box  or larger. Rainfall can also be generated by the convection scheme in the IFS, which  represents convection at spatial scales smaller than the grid box. In the IFS,  precipitation is comprised of rain and snow.\nThis parameter is the rate the rainfall would have if it were spread evenly over the grid box. Since 1 kg of water spread over 1 square metre of surface is 1 mm deep (neglecting  the effects of temperature on the density of water), the units are equivalent to mm  per second.\nCare should be taken when comparing model parameters with observations, because  observations are often local to a particular point in space and time, rather than  representing averages over a model grid box.",
-                "units": "kg m^-2 s^-1"
-            },
-            {
-                "id": "large_scale_snowfall_rate_water_equivalent",
-                "label": "Large scale snowfall rate water equivalent",
-                "description": "This parameter is the rate of snowfall (snowfall intensity), at the Earth's surface and  at the specified time, which is generated by the cloud scheme in the ECMWF Integrated  Forecasting System (IFS). The cloud scheme represents the formation and dissipation of  clouds and large-scale precipitation due to changes in atmospheric quantities (such as  pressure, temperature and moisture) predicted directly at spatial scales of the grid box  or larger. Snowfall can also be generated by the convection scheme in the IFS, which  represents convection at spatial scales smaller than the grid box. In the IFS,  precipitation is comprised of rain and snow.\nThis parameter is the rate the snowfall would have if it were spread evenly over the grid box. Since 1 kg of water spread over 1 square metre of surface is 1 mm deep (neglecting  the effects of temperature on the density of water), the units are equivalent to mm  (of liquid water) per second.\nCare should be taken when comparing model parameters with observations, because  observations are often local to a particular point in space and time, rather than  representing averages over a model grid box.",
-                "units": "kg m^-2 s^-1"
-            },
-            {
-                "id": "large_scale_precipitation",
-                "label": "Large-scale precipitation",
-                "description": "This parameter is the accumulated precipitation that falls to the Earth's surface,  which is generated by the cloud scheme in the ECMWF Integrated Forecasting System (IFS).  The cloud scheme represents the formation and dissipation of clouds and large-scale  precipitation due to changes in atmospheric quantities (such as pressure, temperature  and moisture) predicted directly at spatial scales of the grid box or larger.  Precipitation can also be generated by the convection scheme in the IFS, which represents  convection at spatial scales smaller than the grid box. In the IFS, precipitation is  comprised of rain and snow.\nThis parameter is accumulated over a particular time period which depends on the data extracted.  For the reanalysis, the accumulation period is over the 1 hour ending at the validity date and time.  For the ensemble members, ensemble mean and ensemble spread, the accumulation period is over the  3 hours ending at the validity date and time.\nThe units of this parameter are depth in metres of water equivalent. It is the depth  the water would have if it were spread evenly over the grid box. \nCare should be taken when comparing model parameters with observations, because  observations are often local to a particular point in space and time, rather than  representing averages over a model grid box.",
-                "units": "m"
-            },
-            {
-                "id": "large_scale_precipitation_fraction",
-                "label": "Large-scale precipitation fraction",
-                "description": "This parameter is the accumulation of the fraction of the grid box (0-1) that is  covered by large-scale precipitation.\nThis parameter is accumulated over a particular time period which depends on the data extracted.  For the reanalysis, the accumulation period is over the 1 hour ending at the validity date and time.  For the ensemble members, ensemble mean and ensemble spread, the accumulation period is over the  3 hours ending at the validity date and time.",
-                "units": "s"
-            },
-            {
-                "id": "large_scale_snowfall",
-                "label": "Large-scale snowfall",
-                "description": "This parameter is the accumulated snow that falls to the Earth's surface, which is generated by  the cloud scheme in the ECMWF Integrated Forecasting System (IFS). The cloud scheme represents the  formation and dissipation of clouds and large-scale precipitation due to changes in atmospheric  quantities (such as pressure, temperature and moisture) predicted directly at spatial scales of the  grid box or larger. Snowfall can also be generated by the convection scheme in the IFS, which  represents convection at spatial scales smaller than the grid box. In the IFS, precipitation is  comprised of rain and snow.\nThis parameter is accumulated over a particular time period which depends on the data extracted.  For the reanalysis, the accumulation period is over the 1 hour ending at the validity date and time.  For the ensemble members, ensemble mean and ensemble spread, the accumulation period is over the  3 hours ending at the validity date and time.\nThe units of this parameter are depth in metres of water equivalent. It is the depth  the water would have if it were spread evenly over the grid box.\nCare should be taken when comparing model parameters with observations, because observations are often  local to a particular point in space and time, rather than representing averages over a model grid box.",
-                "units": "m of water equivalent"
-            },
-            {
->>>>>>> e95d95c9
                 "id": "leaf_area_index_high_vegetation",
                 "label": "Leaf area index, high vegetation",
                 "description": "One-half of the total green leaf area per unit horizontal ground surface area for high vegetation type.",
@@ -3137,10 +547,72 @@
         "constraints": "an url",
         "form": "an url",
         "layout": "an url",
-        "mapping": "an url",
         "previewimage": "an url",
-        "adaptor": "{\n  \"adaptor.url\": {\n    \"pattern\": [\n      \"{% if product_family == 'CLARA' and time_aggregation == 'DM' %}{% if (version is not defined or version is none) %}https://c3s.satproj.klima.dwd.de/data/data/c3s_312b_lot1/srb/{{ origin }}/{{ climate_data_record_type }}/{{ variable }}_DM_{{ sensor_on_satellite }}_CLARA/v1.0/{{ year }}/{{ month }}/{{ variable }}dm{{ year }}{{ month }}{{ day }}000000219AVPOS01GL.nc{% endif %}{% endif %}\",\n      \"{% if product_family == 'CLARA' and time_aggregation == 'MM' %}{% if (day is not defined or day is none) %}{% if origin == 'c3s' and variable in ['SNL','SNS','SRB','SRS'] %}https://c3s.satproj.klima.dwd.de/data/data/c3s_312b_lot1/srb/{{ origin }}/{{ climate_data_record_type }}/{{ variable }}_MM_{{ sensor_on_satellite }}_CLARA/{{ version }}/{{ year }}/{{ month }}/{{ variable }}mm{{ year }}{{ month }}01000010.nc{% endif %}{% endif %}{% endif %}\",\n      \"{% if product_family == 'CLARA' and time_aggregation == 'MM' %}{% if (day is not defined or day is none) %}{% if origin == 'cmsaf' and variable in ['SDL','SIS','SOL'] %}https://c3s.satproj.klima.dwd.de/data/data/c3s_312b_lot1/srb/{{ origin }}/{{ climate_data_record_type }}/{{ variable }}_MM_{{ sensor_on_satellite }}_CLARA/{{ version }}/{{ year }}/{{ month }}/{{ variable }}mm{{ year }}{{ month }}01000000219AVPOS01GL.nc{% endif %}{% endif %}{% endif %}\",\n      \"{% if variable == 'esa_cci' and time_aggregation == 'MM' and product_family == 'CCI' %}{% if (day is not defined or day is none) and (version is not defined or version is none) %}{% if origin == 'c3s' and climate_data_record_type == 'icdr' and year in ['2017','2018','2019','2020'] and sensor_on_satellite in ['SLSTR_ORAC_Sentinel-3a','SLSTR_ORAC_Sentinel-3b'] %}http://gws-access.ceda.ac.uk/public/cds_c3s_cloud/c3s_312b_lot1/data/srb/{{ origin }}/{{ climate_data_record_type }}/r01/monthly/{{ year }}/{{ month }}/C3S-312bL1-L3C-MONTHLY-SRB-{{ sensor_on_satellite }}_{{ year }}{{ month }}_fv3.1.nc{% endif %}{% endif %}{% endif %}\",\n      \"{% if variable == 'esa_cci' and time_aggregation == 'MM' and product_family == 'CCI' %}{% if (day is not defined or day is none) and (version is not defined or version is none) %}{% if origin == 'esa_cci' and climate_data_record_type == 'tcdr' and year in ['1995','1996','1997','1998','1999','2000','2001','2002','2003','2004','2005','2006','2007','2008','2009','2010','2011','2012'] and sensor_on_satellite in ['AATSR_ORAC_ENVISAT','ATSR2_ORAC_ERS2'] %}http://gws-access.ceda.ac.uk/public/cds_c3s_cloud/c3s_312b_lot1/data/srb/{{ origin }}/{{ climate_data_record_type }}/r01/monthly/{{ year }}/{{ month }}/C3S-312bL1-L3C-MONTHLY-SRB-{{ sensor_on_satellite }}_{{ year }}{{ month }}_fv3.0.nc{% endif %}{% endif %}{% endif %}\"\n    ]\n  }\n}",
-        "adaptor_configuration": null,
+        "adaptor": null,
+        "adaptor_configuration": {
+            "adaptor.url": {
+                "pattern": [
+                    "{% if product_family == 'CLARA' and time_aggregation == 'DM' %}{% if (version is not defined or version is none) %}https://c3s.satproj.klima.dwd.de/data/data/c3s_312b_lot1/srb/{{ origin }}/{{ climate_data_record_type }}/{{ variable }}_DM_{{ sensor_on_satellite }}_CLARA/v1.0/{{ year }}/{{ month }}/{{ variable }}dm{{ year }}{{ month }}{{ day }}000000219AVPOS01GL.nc{% endif %}{% endif %}",
+                    "{% if product_family == 'CLARA' and time_aggregation == 'MM' %}{% if (day is not defined or day is none) %}{% if origin == 'c3s' and variable in ['SNL','SNS','SRB','SRS'] %}https://c3s.satproj.klima.dwd.de/data/data/c3s_312b_lot1/srb/{{ origin }}/{{ climate_data_record_type }}/{{ variable }}_MM_{{ sensor_on_satellite }}_CLARA/{{ version }}/{{ year }}/{{ month }}/{{ variable }}mm{{ year }}{{ month }}01000010.nc{% endif %}{% endif %}{% endif %}",
+                    "{% if product_family == 'CLARA' and time_aggregation == 'MM' %}{% if (day is not defined or day is none) %}{% if origin == 'cmsaf' and variable in ['SDL','SIS','SOL'] %}https://c3s.satproj.klima.dwd.de/data/data/c3s_312b_lot1/srb/{{ origin }}/{{ climate_data_record_type }}/{{ variable }}_MM_{{ sensor_on_satellite }}_CLARA/{{ version }}/{{ year }}/{{ month }}/{{ variable }}mm{{ year }}{{ month }}01000000219AVPOS01GL.nc{% endif %}{% endif %}{% endif %}",
+                    "{% if variable == 'esa_cci' and time_aggregation == 'MM' and product_family == 'CCI' %}{% if (day is not defined or day is none) and (version is not defined or version is none) %}{% if origin == 'c3s' and climate_data_record_type == 'icdr' and year in ['2017','2018','2019','2020'] and sensor_on_satellite in ['SLSTR_ORAC_Sentinel-3a','SLSTR_ORAC_Sentinel-3b'] %}http://gws-access.ceda.ac.uk/public/cds_c3s_cloud/c3s_312b_lot1/data/srb/{{ origin }}/{{ climate_data_record_type }}/r01/monthly/{{ year }}/{{ month }}/C3S-312bL1-L3C-MONTHLY-SRB-{{ sensor_on_satellite }}_{{ year }}{{ month }}_fv3.1.nc{% endif %}{% endif %}{% endif %}",
+                    "{% if variable == 'esa_cci' and time_aggregation == 'MM' and product_family == 'CCI' %}{% if (day is not defined or day is none) and (version is not defined or version is none) %}{% if origin == 'esa_cci' and climate_data_record_type == 'tcdr' and year in ['1995','1996','1997','1998','1999','2000','2001','2002','2003','2004','2005','2006','2007','2008','2009','2010','2011','2012'] and sensor_on_satellite in ['AATSR_ORAC_ENVISAT','ATSR2_ORAC_ERS2'] %}http://gws-access.ceda.ac.uk/public/cds_c3s_cloud/c3s_312b_lot1/data/srb/{{ origin }}/{{ climate_data_record_type }}/r01/monthly/{{ year }}/{{ month }}/C3S-312bL1-L3C-MONTHLY-SRB-{{ sensor_on_satellite }}_{{ year }}{{ month }}_fv3.0.nc{% endif %}{% endif %}{% endif %}"
+                ]
+            }
+        },
+        "mapping": {
+            "options": {
+                "wants_ymd": true
+            },
+            "remap": {
+                "climate_data_record_type": {
+                    "interim_climate_data_record": "icdr",
+                    "thematic_climate_data_record": "tcdr"
+                },
+                "origin": {
+                    "esa": "esa_cci",
+                    "eumetsat": "cmsaf"
+                },
+                "product_family": {
+                    "cci": "CCI",
+                    "clara": "CLARA"
+                },
+                "sensor_on_satellite": {
+                    "aatsr_on_envisat": "AATSR_ORAC_ENVISAT",
+                    "atsr2_on_ers2": "ATSR2_ORAC_ERS2",
+                    "avhrr_on_multiple_satellites": "AVHRR",
+                    "slstr_on_sentinel_3a_is_under_investigation": "SLSTR_ORAC_Sentinel-3a",
+                    "slstr_on_sentinel_3b_is_under_investigation": "SLSTR_ORAC_Sentinel-3b"
+                },
+                "time_aggregation": {
+                    "daily_mean": "DM",
+                    "monthly_mean": "MM"
+                },
+                "variable": {
+                    "all_variables": "esa_cci",
+                    "surface_downwelling_longwave_flux": "SDL",
+                    "surface_downwelling_shortwave_flux": "SIS",
+                    "surface_net_downward_longwave_flux": "SNL",
+                    "surface_net_downward_radiative_flux": "SRB",
+                    "surface_net_downward_shortwave_flux": "SNS",
+                    "surface_upwelling_longwave_flux": "SOL",
+                    "surface_upwelling_shortwave_flux": "SRS"
+                },
+                "version": {
+                    "v2_0": "v2.0",
+                    "v2_0_1": "v2.0.1",
+                    "v2_1": "v2.1",
+                    "v2_2": "v2.2"
+                }
+            },
+            "rename": {
+                "format": "resultcombiner"
+            },
+            "selection_limit": 1200,
+            "selection_limit_ignore": [
+                "area"
+            ]
+        },
         "geo_extent": {
             "bboxN": 89,
             "bboxS": -89,
@@ -3150,9 +622,10 @@
         "begin_date": "1982-01-01",
         "end_date": "2021-12-01",
         "publication_date": "2020-10-20",
-        "record_update": "2022-11-24 13:01:03.227989+01:00",
+        "record_update": "2022-12-02 10:18:19.659621+01:00",
         "resource_update": null,
         "abstract": "",
+        "citation": null,
         "contactemail": "https://support.ecmwf.int",
         "description": [],
         "documentation": [
@@ -3211,26 +684,11 @@
                 "title": "Product Quality Assurance Document, v1.0, C3S documentation"
             },
             {
-<<<<<<< HEAD
                 "url": "https://datastore.copernicus-climate.eu/documents/satellite-surface-radiation-budget/C3S_D312b_Lot1.2.2.6-v3.2_202103_PQAR_CCISurfaceRadiationBudget_v1.0.pdf",
                 "description": "Provides the latest report on data quality obtained according to methodologies described in the product quality assurance document.",
                 "widget": "second",
                 "title": "Product Quality Assessment Report, v1.0, C3S documentation"
             },
-=======
-                "url": "https://confluence.ecmwf.int/x/ggleC",
-                "title": "Renamed variable: form ocean waves 10m wind to ocean surface stress equivalent 10m neutral wind",
-                "description": "The reason for the change was a parameter name clash between variables in ERA5 wind and ERA5 ocean waves."
-            }
-        ],
-        "type": "dataset",
-        "previewimage": "an url",
-        "publication_date": "2018-06-14",
-        "adaptor_configuration": null,
-        "adaptor": null,
-        "record_update": "2022-12-01 10:23:37.199439+01:00",
-        "references": [
->>>>>>> e95d95c9
             {
                 "title": "Product Validation and Intercomparison Report, v6.1, ESA Cloud CCI documentation ",
                 "description": "Provides information on the validation and intercomparison of both the cloud and radiation products of the original ESA Cloud CCI dataset v3.0",
