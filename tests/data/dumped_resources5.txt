[
    {
        "resource_id": 4,
        "resource_uid": "cams-global-reanalysis-eac4",
        "constraints": "an url",
        "form": "an url",
        "layout": "an url",
        "previewimage": "an url",
        "adaptor": "import cacholote\nimport cdsapi\n\n\n@cacholote.cacheable\ndef adaptor(request, config, metadata):\n\n    # parse input options\n    collection_id = config.pop(\"collection_id\", None)\n    if not collection_id:\n        raise ValueError(f\"collection_id is required in request\")\n\n    # retrieve data\n    client = cdsapi.Client(config[\"url\"], config[\"key\"])\n    result_path = client.retrieve(collection_id, request).download()\n    return open(result_path, \"rb\")\n",
        "adaptor_properties_hash": "2a314fa31a93b98dc1e8b5426cf3633c",
        "api_enforce_constraints": false,
        "disabled_reason": null,
        "sources_hash": "48a771d06e98670e3aa8fff982c05d8a",
        "related_resources_keywords": [],
        "sanity_check": null,
        "sanity_check_conf": null,
        "geo_extent": null,
        "begin_date": "2003-01-01",
        "end_date": "2021-06-30",
        "publication_date": "2020-02-06",
<<<<<<< HEAD
        "record_update": "2025-08-08 13:08:45.575237+02:00",
=======
        "record_update": "2025-08-25 08:44:31.945403+03:00",
>>>>>>> 79f99b51
        "resource_update": "2020-02-06",
        "abstract": "EAC4 (ECMWF Atmospheric Composition Reanalysis 4) is the fourth generation ECMWF global reanalysis of atmospheric composition. Reanalysis combines model data with observations from across the world into a globally complete and consistent dataset using a model of the atmosphere based on the laws of physics and chemistry. This principle, called data assimilation, is based on the method used by numerical weather prediction centres and air quality forecasting centres, where every so many hours (12 hours at ECMWF) a previous forecast is combined with newly available observations in an optimal way to produce a new best estimate of the state of the atmosphere, called analysis, from which an updated, improved forecast is issued. Reanalysis works in the same way to allow for the provision of a dataset spanning back more than a decade. Reanalysis does not have the constraint of issuing timely forecasts, so there is more time to collect observations, and when going further back in time, to allow for the ingestion of improved versions of the original observations, which all benefit the quality of the reanalysis product.\n\nThe assimilation system is able to estimate biases between observations and to sift good-quality data from poor data. The atmosphere model allows for estimates at locations where data coverage is low or for atmospheric pollutants for which no direct observations are available. The provision of estimates at each grid point around the globe for each regular output time, over a long period, always using the same format, makes reanalysis a very convenient and popular dataset to work with.\n\nThe observing system has changed drastically over time, and although the assimilation system can resolve data holes, the initially much sparser networks will lead to less accurate estimates. For this reason, EAC4 is only available from 2003 onwards.\n\nAlthough the analysis procedure considers chunks of data in a window of 12 hours in one go, EAC4 provides estimates every 3 hours, worldwide. This is made possible by the 4D-Var assimilation method, which takes account of the exact timing of the observations and model evolution within the assimilation window.",
        "citation": "{\"Inness et al. (2019), http://www.atmos-chem-phys.net/19/3515/2019/\"}",
        "contactemail": "copernicus-support@ecmwf.int",
        "description": [
            {
                "id": "file-format",
                "label": "File format",
                "value": "GRIB (optional conversion to netCDF)"
            },
            {
                "id": "data-type",
                "label": "Data type",
                "value": "Gridded"
            },
            {
                "id": "horizontal-coverage",
                "label": "Horizontal coverage",
                "value": "Global"
            },
            {
                "id": "horizontal-resolution",
                "label": "Horizontal resolution",
                "value": "0.75\u00b0x0.75\u00b0"
            },
            {
                "id": "temporal-coverage",
                "label": "Temporal coverage",
                "value": "2003 to 2021"
            },
            {
                "id": "temporal-resolution",
                "label": "Temporal resolution",
                "value": "3-hourly"
            },
            {
                "id": "vertical-coverage",
                "label": "Vertical coverage",
                "value": "Surface, total column, model levels and pressure levels."
            },
            {
                "id": "vertical-resolution",
                "label": "Vertical resolution",
                "value": "60 model levels. Pressure levels: 1000, 950, 925, 900, 850, 800, 700, 600, 500, 400, 300, 250, 200, 150, 100, 70, 50, 30, 20, 10, 7, 5, 3, 2, 1 hPa"
            },
            {
                "id": "update-frequency",
                "label": "Update frequency",
                "value": "Twice a year with 4-6 month delay"
            },
            {
                "id": "versions",
                "label": "Versions",
                "value": "Only one version"
            }
        ],
        "documentation": [
            {
                "url": "https://confluence.ecmwf.int/x/OIX4B",
                "title": "CAMS Reanalysis data documentation",
                "description": "Overall description of CAMS Reanalysis dataset."
            },
            {
                "url": "https://confluence.ecmwf.int/x/OIX4B#CAMS:Reanalysisdatadocumentation-Knownissues",
                "title": "Known issues",
                "description": "Information about known issues found within the CAMS global reanalysis dataset"
            },
            {
                "url": "https://atmosphere.copernicus.eu/node/325#fe56bdb4-1bdf-4d47-b46b-261a1ea57243",
                "title": "Evaluation and quality assurance (EQA) reports",
                "description": "Detailed validation reports"
            },
            {
                "url": "http://www.atmos-chem-phys.net/19/3515/2019/",
                "title": "Data citation",
                "description": "Inness et al. (2019), http://www.atmos-chem-phys.net/19/3515/2019/"
            }
        ],
        "doi": null,
        "ds_contactemail": "copernicus-support@ecmwf.int",
        "ds_responsible_organisation": "ECMWF",
        "ds_responsible_organisation_role": null,
        "file_format": null,
        "format_version": "1",
        "hidden": false,
        "lineage": "Copernicus Atmospheric Monitoring Service",
        "representative_fraction": null,
        "responsible_organisation": "ECMWF",
        "responsible_organisation_role": "pointOfContact",
        "responsible_organisation_website": "https://www.ecmwf.int/",
        "portal": "c3s",
        "qa_flag": false,
        "qos_tags": [],
        "keywords_urls": [],
        "title": "CAMS global reanalysis (EAC4)",
        "topic": "climatologyMeteorologyAtmosphere",
        "type": "dataset",
        "unit_measure": null,
        "use_limitation": "Content accessible through the ADS may only be used under the terms of the licenses attributed to each particular resource.",
        "variables": [
            {
                "label": "10m u-component of wind",
                "units": "m s^-1",
                "description": null
            },
            {
                "label": "10m v-component of wind",
                "units": "m s^-1",
                "description": null
            },
            {
                "label": "2m dewpoint temperature",
                "units": "K",
                "description": null
            },
            {
                "label": "2m temperature",
                "units": "K",
                "description": null
            },
            {
                "label": "Acetone",
                "units": "kg kg^-1",
                "description": null
            },
            {
                "label": "Acetone product",
                "units": "kg kg^-1",
                "description": null
            },
            {
                "label": "Aldehydes",
                "units": "kg kg^-1",
                "description": null
            },
            {
                "label": "Amine",
                "units": "kg kg^-1",
                "description": null
            },
            {
                "label": "Ammonia",
                "units": "kg kg^-1",
                "description": null
            },
            {
                "label": "Ammonium",
                "units": "kg kg^-1",
                "description": null
            },
            {
                "label": "Black carbon aerosol optical depth at 550 nm",
                "units": "dimensionless",
                "description": null
            },
            {
                "label": "Carbon monoxide",
                "units": "kg kg^-1",
                "description": null
            },
            {
                "label": "Dimethyl sulfide",
                "units": "kg kg^-1",
                "description": null
            },
            {
                "label": "Dinitrogen pentoxide",
                "units": "kg kg^-1",
                "description": null
            },
            {
                "label": "Dust aerosol (0.03 - 0.55 \u00b5m) mixing ratio",
                "units": "kg kg^-1",
                "description": null
            },
            {
                "label": "Dust aerosol (0.55 - 0.9 \u00b5m) mixing ratio",
                "units": "kg kg^-1",
                "description": null
            },
            {
                "label": "Dust aerosol (0.9 - 20 \u00b5m) mixing ratio",
                "units": "kg kg^-1",
                "description": null
            },
            {
                "label": "Dust aerosol optical depth at 550 nm",
                "units": "dimensionless",
                "description": null
            },
            {
                "label": "Ethane",
                "units": "kg kg^-1",
                "description": null
            },
            {
                "label": "Ethanol",
                "units": "kg kg^-1",
                "description": null
            },
            {
                "label": "Ethene",
                "units": "kg kg^-1",
                "description": null
            },
            {
                "label": "Formaldehyde",
                "units": "kg kg^-1",
                "description": null
            },
            {
                "label": "Formic acid",
                "units": "kg kg^-1",
                "description": null
            },
            {
                "label": "Fraction of cloud cover",
                "units": "(0 - 1)",
                "description": null
            },
            {
                "label": "Geopotential",
                "units": "m^2 s^-2",
                "description": null
            },
            {
                "label": "High cloud cover",
                "units": "(0 - 1)",
                "description": null
            },
            {
                "label": "High vegetation cover",
                "units": "(0 - 1)",
                "description": null
            },
            {
                "label": "Hydrogen peroxide",
                "units": "kg kg^-1",
                "description": null
            },
            {
                "label": "Hydroperoxy radical",
                "units": "kg kg^-1",
                "description": null
            },
            {
                "label": "Hydrophilic black carbon aerosol mixing ratio",
                "units": "kg kg^-1",
                "description": null
            },
            {
                "label": "Hydrophilic organic matter aerosol mixing ratio",
                "units": "kg kg^-1",
                "description": null
            },
            {
                "label": "Hydrophobic black carbon aerosol mixing ratio",
                "units": "kg kg^-1",
                "description": null
            },
            {
                "label": "Hydrophobic organic matter aerosol mixing ratio",
                "units": "kg kg^-1",
                "description": null
            },
            {
                "label": "Hydroxyl radical",
                "units": "kg kg^-1",
                "description": null
            },
            {
                "label": "Isoprene",
                "units": "kg kg^-1",
                "description": null
            },
            {
                "label": "Lake cover",
                "units": "(0 - 1)",
                "description": null
            },
            {
                "label": "Land-sea mask",
                "units": "(0 - 1)",
                "description": null
            },
            {
                "label": "Lead",
                "units": "kg kg^-1",
                "description": null
            },
            {
                "label": "Leaf area index, high vegetation",
                "units": "m^2 m^-2",
                "description": null
            },
            {
                "label": "Leaf area index, low vegetation",
                "units": "m^2 m^-2",
                "description": null
            },
            {
                "label": "Lifting threshold speed",
                "units": "m s^-1",
                "description": null
            },
            {
                "label": "Low cloud cover",
                "units": "(0 - 1)",
                "description": null
            },
            {
                "label": "Low vegetation cover",
                "units": "(0 - 1)",
                "description": null
            },
            {
                "label": "Mean altitude of maximum injection",
                "units": "m",
                "description": null
            },
            {
                "label": "Mean sea level pressure",
                "units": "Pa",
                "description": null
            },
            {
                "label": "Medium cloud cover",
                "units": "(0 - 1)",
                "description": null
            },
            {
                "label": "Methacrolein MVK",
                "units": "kg kg^-1",
                "description": null
            },
            {
                "label": "Methacrylic acid",
                "units": "kg kg^-1",
                "description": null
            },
            {
                "label": "Methane (chemistry)",
                "units": "kg kg^-1",
                "description": null
            },
            {
                "label": "Methane sulfonic acid",
                "units": "kg kg^-1",
                "description": null
            },
            {
                "label": "Methanol",
                "units": "kg kg^-1",
                "description": null
            },
            {
                "label": "Methyl glyoxal",
                "units": "kg kg^-1",
                "description": null
            },
            {
                "label": "Methyl peroxide",
                "units": "kg kg^-1",
                "description": null
            },
            {
                "label": "Methylperoxy radical",
                "units": "kg kg^-1",
                "description": null
            },
            {
                "label": "Near IR albedo for diffuse radiation",
                "units": "(0 - 1)",
                "description": null
            },
            {
                "label": "Near IR albedo for direct radiation",
                "units": "(0 - 1)",
                "description": null
            },
            {
                "label": "Nitrate",
                "units": "kg kg^-1",
                "description": null
            },
            {
                "label": "Nitrate radical",
                "units": "kg kg^-1",
                "description": null
            },
            {
                "label": "Nitric acid",
                "units": "kg kg^-1",
                "description": null
            },
            {
                "label": "Nitrogen dioxide",
                "units": "kg kg^-1",
                "description": null
            },
            {
                "label": "Nitrogen monoxide",
                "units": "kg kg^-1",
                "description": null
            },
            {
                "label": "Olefins",
                "units": "kg kg^-1",
                "description": null
            },
            {
                "label": "Organic ethers",
                "units": "kg kg^-1",
                "description": null
            },
            {
                "label": "Organic matter aerosol optical depth at 550 nm",
                "units": "dimensionless",
                "description": null
            },
            {
                "label": "Organic nitrates",
                "units": "kg kg^-1",
                "description": null
            },
            {
                "label": "Ozone",
                "units": "kg kg^-1",
                "description": null
            },
            {
                "label": "Paraffins",
                "units": "kg kg^-1",
                "description": null
            },
            {
                "label": "Particulate matter d < 1 \u00b5m (PM1)",
                "units": "kg m^-3",
                "description": null
            },
            {
                "label": "Particulate matter d < 10 \u00b5m (PM10)",
                "units": "kg m^-3",
                "description": null
            },
            {
                "label": "Particulate matter d < 2.5 \u00b5m (PM2.5)",
                "units": "kg m^-3",
                "description": null
            },
            {
                "label": "Pernitric acid",
                "units": "kg kg^-1",
                "description": null
            },
            {
                "label": "Peroxides",
                "units": "kg kg^-1",
                "description": null
            },
            {
                "label": "Peroxy acetyl radical",
                "units": "kg kg^-1",
                "description": null
            },
            {
                "label": "Peroxyacetyl nitrate",
                "units": "kg kg^-1",
                "description": null
            },
            {
                "label": "Potential vorticity",
                "units": "K m^2 kg^-1 s^-1",
                "description": null
            },
            {
                "label": "Propane",
                "units": "kg kg^-1",
                "description": null
            },
            {
                "label": "Propene",
                "units": "kg kg^-1",
                "description": null
            },
            {
                "label": "Radon",
                "units": "kg kg^-1",
                "description": null
            },
            {
                "label": "Relative humidity",
                "units": "%",
                "description": null
            },
            {
                "label": "Sea salt aerosol (0.03 - 0.5 \u00b5m) mixing ratio",
                "units": "kg kg^-1",
                "description": null
            },
            {
                "label": "Sea salt aerosol (0.5 - 5 \u00b5m) mixing ratio",
                "units": "kg kg^-1",
                "description": null
            },
            {
                "label": "Sea salt aerosol (5 - 20 \u00b5m) mixing ratio",
                "units": "kg kg^-1",
                "description": null
            },
            {
                "label": "Sea salt aerosol optical depth at 550 nm",
                "units": "dimensionless",
                "description": null
            },
            {
                "label": "Sea surface temperature",
                "units": "K",
                "description": null
            },
            {
                "label": "Sea-ice cover",
                "units": "(0 - 1)",
                "description": null
            },
            {
                "label": "Skin reservoir content",
                "units": "m of water equivalent",
                "description": null
            },
            {
                "label": "Skin temperature",
                "units": "K",
                "description": null
            },
            {
                "label": "Snow albedo",
                "units": "(0 - 1)",
                "description": null
            },
            {
                "label": "Snow depth",
                "units": "m of water equivalent",
                "description": null
            },
            {
                "label": "Soil clay content",
                "units": "%",
                "description": null
            },
            {
                "label": "Soil type",
                "units": "dimensionless",
                "description": null
            },
            {
                "label": "Specific cloud ice water content",
                "units": "kg kg^-1",
                "description": null
            },
            {
                "label": "Specific cloud liquid water content",
                "units": "kg kg^-1",
                "description": null
            },
            {
                "label": "Specific humidity",
                "units": "kg kg^-1",
                "description": null
            },
            {
                "label": "Specific rain water content",
                "units": "kg kg^-1",
                "description": null
            },
            {
                "label": "Specific snow water content",
                "units": "kg kg^-1",
                "description": null
            },
            {
                "label": "Stratospheric ozone tracer",
                "units": "kg kg^-1",
                "description": null
            },
            {
                "label": "Sulphate aerosol mixing ratio",
                "units": "kg kg^-1",
                "description": null
            },
            {
                "label": "Sulphate aerosol optical depth at 550 nm",
                "units": "dimensionless",
                "description": null
            },
            {
                "label": "Sulphur dioxide",
                "units": "kg kg^-1",
                "description": null
            },
            {
                "label": "Surface Geopotential",
                "units": "m^2 s^-2",
                "description": null
            },
            {
                "label": "Surface pressure",
                "units": "Pa",
                "description": null
            },
            {
                "label": "Surface roughness",
                "units": "m",
                "description": null
            },
            {
                "label": "Temperature",
                "units": "K",
                "description": null
            },
            {
                "label": "Terpenes",
                "units": "kg kg^-1",
                "description": null
            },
            {
                "label": "Total aerosol optical depth at 1240 nm",
                "units": "dimensionless",
                "description": null
            },
            {
                "label": "Total aerosol optical depth at 469 nm",
                "units": "dimensionless",
                "description": null
            },
            {
                "label": "Total aerosol optical depth at 550 nm",
                "units": "dimensionless",
                "description": null
            },
            {
                "label": "Total aerosol optical depth at 670 nm",
                "units": "dimensionless",
                "description": null
            },
            {
                "label": "Total aerosol optical depth at 865 nm",
                "units": "dimensionless",
                "description": null
            },
            {
                "label": "Total cloud cover",
                "units": "(0 - 1)",
                "description": null
            },
            {
                "label": "Total column acetone",
                "units": "kg m^-2",
                "description": null
            },
            {
                "label": "Total column aldehydes",
                "units": "kg m^-2",
                "description": null
            },
            {
                "label": "Total column carbon monoxide",
                "units": "kg m^-2",
                "description": null
            },
            {
                "label": "Total column ethane",
                "units": "kg m^-2",
                "description": null
            },
            {
                "label": "Total column ethanol",
                "units": "kg m^-2",
                "description": null
            },
            {
                "label": "Total column ethene",
                "units": "kg m^-2",
                "description": null
            },
            {
                "label": "Total column formaldehyde",
                "units": "kg m^-2",
                "description": null
            },
            {
                "label": "Total column formic acid",
                "units": "kg m^-2",
                "description": null
            },
            {
                "label": "Total column hydrogen peroxide",
                "units": "kg m^-2",
                "description": null
            },
            {
                "label": "Total column hydroxyl radical",
                "units": "kg m^-2",
                "description": null
            },
            {
                "label": "Total column isoprene",
                "units": "kg m^-2",
                "description": null
            },
            {
                "label": "Total column methane",
                "units": "kg m^-2",
                "description": null
            },
            {
                "label": "Total column methanol",
                "units": "kg m^-2",
                "description": null
            },
            {
                "label": "Total column methyl peroxide",
                "units": "kg m^-2",
                "description": null
            },
            {
                "label": "Total column nitric acid",
                "units": "kg m^-2",
                "description": null
            },
            {
                "label": "Total column nitrogen dioxide",
                "units": "kg m^-2",
                "description": null
            },
            {
                "label": "Total column nitrogen monoxide",
                "units": "kg m^-2",
                "description": null
            },
            {
                "label": "Total column olefins",
                "units": "kg m^-2",
                "description": null
            },
            {
                "label": "Total column organic nitrates",
                "units": "kg m^-2",
                "description": null
            },
            {
                "label": "Total column ozone",
                "units": "kg m^-2",
                "description": null
            },
            {
                "label": "Total column paraffins",
                "units": "kg m^-2",
                "description": null
            },
            {
                "label": "Total column peroxyacetyl nitrate",
                "units": "kg m^-2",
                "description": null
            },
            {
                "label": "Total column propane",
                "units": "kg m^-2",
                "description": null
            },
            {
                "label": "Total column sulphur dioxide",
                "units": "kg m^-2",
                "description": null
            },
            {
                "label": "Total column water",
                "units": "kg m^-2",
                "description": null
            },
            {
                "label": "Total column water vapour",
                "units": "kg m^-2",
                "description": null
            },
            {
                "label": "Type of high vegetation",
                "units": "dimensionless",
                "description": null
            },
            {
                "label": "Type of low vegetation",
                "units": "dimensionless",
                "description": null
            },
            {
                "label": "U-component of wind",
                "units": "m s^-1",
                "description": null
            },
            {
                "label": "UV visible albedo for diffuse radiation",
                "units": "(0 - 1)",
                "description": null
            },
            {
                "label": "UV visible albedo for direct radiation",
                "units": "(0 - 1)",
                "description": null
            },
            {
                "label": "V-component of wind",
                "units": "m s^-1",
                "description": null
            },
            {
                "label": "Vertical velocity",
                "units": "Pa s^-1",
                "description": null
            },
            {
                "label": "Vertically integrated mass of dust aerosol (0.03 - 0.55 \u00b5m)",
                "units": "kg m^-2",
                "description": null
            },
            {
                "label": "Vertically integrated mass of dust aerosol (0.55 - 9 \u00b5m)",
                "units": "kg m^-2",
                "description": null
            },
            {
                "label": "Vertically integrated mass of dust aerosol (9 - 20 \u00b5m)",
                "units": "kg m^-2",
                "description": null
            },
            {
                "label": "Vertically integrated mass of hydrophilic black carbon aerosol",
                "units": "kg m^-2",
                "description": null
            },
            {
                "label": "Vertically integrated mass of hydrophilic organic matter aerosol",
                "units": "kg m^-2",
                "description": null
            },
            {
                "label": "Vertically integrated mass of hydrophobic black carbon aerosol",
                "units": "kg m^-2",
                "description": null
            },
            {
                "label": "Vertically integrated mass of hydrophobic organic matter aerosol",
                "units": "kg m^-2",
                "description": null
            },
            {
                "label": "Vertically integrated mass of sea salt aerosol (0.03 - 0.5 \u00b5m)",
                "units": "kg m^-2",
                "description": null
            },
            {
                "label": "Vertically integrated mass of sea salt aerosol (0.5 - 5 \u00b5m)",
                "units": "kg m^-2",
                "description": null
            },
            {
                "label": "Vertically integrated mass of sea salt aerosol (5 - 20 \u00b5m)",
                "units": "kg m^-2",
                "description": null
            },
            {
                "label": "Vertically integrated mass of sulphate aerosol",
                "units": "kg m^-2",
                "description": null
            }
        ],
        "content_size": null,
        "fulltext": null,
        "high_priority_terms": "",
        "popularity": 1,
        "search_field": "'12':83B,318B '2003':304B '3':327B '4':15B '4d':337B '4d-var':336B 'abl':192B 'account':343B 'accur':294B 'across':33B 'air':74B 'allow':129B,168B,211B 'although':277B,306B 'alway':252B 'analysi':113B,308B 'around':240B 'assimil':61B,189B,279B,339B,356B 'atmospher':12B,24B,48B,111B,209B,223B 'avail':94B,231B,302B 'back':137B,164B 'base':49B,63B 'benefit':181B 'best':104B 'bias':195B 'call':59B,112B 'cam':2A,6A 'cams-global-reanalysis-eac4':1A 'centr':72B,77B 'chang':272B 'chemistri':56B 'chunk':311B 'collect':158B 'combin':27B,91B 'complet':39B 'composit':13B,25B 'consid':310B 'consist':41B 'constraint':147B 'conveni':261B 'coverag':218B 'data':29B,60B,204B,207B,217B,283B,313B 'dataset':42B,135B,264B 'decad':141B 'direct':228B 'drastic':273B 'eac4':5A,9A,10B,299B,323B 'ecmwf':11B,20B,86B 'estim':105B,194B,213B,235B,295B,325B 'everi':79B,326B 'evolut':353B 'exact':346B 'forecast':76B,89B,119B,151B 'format':256B 'fourth':18B 'generat':19B 'global':3A,7A,21B,38B 'globe':242B 'go':162B,322B 'good':202B 'good-qual':201B 'grid':238B 'hole':284B 'hour':82B,84B,319B,328B 'improv':118B,173B 'ingest':171B 'initi':286B 'issu':121B,149B 'law':52B 'lead':291B 'less':293B 'locat':215B 'long':250B 'low':220B 'made':332B 'make':257B 'mani':81B 'method':66B,340B 'model':28B,45B,210B,352B 'much':287B 'network':289B 'new':103B 'newli':93B 'numer':69B 'observ':31B,95B,159B,178B,197B,229B,269B,350B 'one':321B 'onward':305B 'optim':98B 'origin':177B 'output':246B 'period':251B 'physic':54B 'point':239B 'pollut':224B 'poor':206B 'popular':263B 'possibl':333B 'predict':71B 'previous':88B 'principl':58B 'procedur':309B 'produc':101B 'product':187B 'provid':324B 'provis':132B,233B 'qualiti':75B,183B,203B 'reanalysi':4A,8A,14B,22B,26B,122B,142B,186B,258B 'reason':298B 'regular':245B 'resolv':282B 'sift':200B 'span':136B 'sparser':288B 'state':108B 'system':190B,270B,280B 'take':342B 'time':150B,156B,166B,247B,275B,347B 'updat':117B 'use':43B,67B,253B 'var':338B 'version':174B 'way':99B,127B 'weather':70B 'window':316B,357B 'within':354B 'work':123B,266B 'world':35B 'worldwid':329B",
        "fts": ""
    },
    {
        "resource_id": 3,
        "resource_uid": "cams-global-reanalysis-eac4-monthly",
        "constraints": "an url",
        "form": "an url",
        "layout": "an url",
        "previewimage": "an url",
        "adaptor": null,
        "adaptor_properties_hash": "63846eb10722146bb531e373743bbb2e",
        "api_enforce_constraints": false,
        "disabled_reason": null,
        "sources_hash": "19848060eb1e485b587e22ac28e8141e",
        "related_resources_keywords": [],
        "sanity_check": null,
        "sanity_check_conf": null,
        "geo_extent": null,
        "begin_date": "2003-01-01",
        "end_date": "2021-06-30",
        "publication_date": "2020-02-06",
<<<<<<< HEAD
        "record_update": "2025-08-08 13:08:45.480821+02:00",
=======
        "record_update": "2025-08-25 08:44:31.900615+03:00",
>>>>>>> 79f99b51
        "resource_update": "2020-02-06",
        "abstract": "EAC4 (ECMWF Atmospheric Composition Reanalysis 4) is the fourth generation ECMWF global reanalysis of atmospheric composition. Reanalysis combines model data with observations from across the world into a globally complete and consistent dataset using a model of the atmosphere based on the laws of physics and chemistry. This principle, called data assimilation, is based on the method used by numerical weather prediction centres and air quality forecasting centres, where every so many hours (12 hours at ECMWF) a previous forecast is combined with newly available observations in an optimal way to produce a new best estimate of the state of the atmosphere, called analysis, from which an updated, improved forecast is issued. Reanalysis works in the same way to allow for the provision of a dataset spanning back more than a decade. Reanalysis does not have the constraint of issuing timely forecasts, so there is more time to collect observations, and when going further back in time, to allow for the ingestion of improved versions of the original observations, which all benefit the quality of the reanalysis product.\\n\\nThe assimilation system is able to estimate biases between observations and to sift good-quality data from poor data. The atmosphere model allows for estimates at locations where data coverage is low or for atmospheric pollutants for which no direct observations are available. The provision of estimates at each grid point around the globe for each regular output time, over a long period, always using the same format, makes reanalysis a very convenient and popular dataset to work with.\\n\\nThe observing system has changed drastically over time, and although the assimilation system can resolve data holes, the initially much sparser networks will lead to less accurate estimates. For this reason, EAC4 is only available from 2003 onwards.\\n\\nAlthough the analysis procedure considers chunks of data in a window of 12 hours in one go, EAC4 provides estimates every 3 hours, worldwide. This is made possible by the 4D-Var assimilation method, which takes account of the exact timing of the observations and model evolution within the assimilation window.",
        "citation": "{\"Inness et al. (2019), http://www.atmos-chem-phys.net/19/3515/2019\"}",
        "contactemail": "copernicus-support@ecmwf.int",
        "description": [
            {
                "id": "file-format",
                "label": "File format",
                "value": "GRIB (optional conversion to netCDF)"
            },
            {
                "id": "data-type",
                "label": "Data type",
                "value": "Gridded"
            },
            {
                "id": "horizontal-coverage",
                "label": "Horizontal coverage",
                "value": "Global"
            },
            {
                "id": "horizontal-resolution",
                "label": "Horizontal resolution",
                "value": "0.75\u00b0x0.75\u00b0"
            },
            {
                "id": "temporal-coverage",
                "label": "Temporal coverage",
                "value": "2003 to 2022"
            },
            {
                "id": "temporal-resolution",
                "label": "Temporal resolution",
                "value": "monthly"
            },
            {
                "id": "vertical-coverage",
                "label": "Vertical coverage",
                "value": "Surface, total column, 1 model level and 25 pressure levels."
            },
            {
                "id": "vertical-resolution",
                "label": "Vertical resolution",
                "value": "The lowest model level, Pressure levels: 1000, 950, 925, 900, 850, 800, 700, 600, 500, 400, 300, 250, 200, 150, 100, 70, 50, 30, 20, 10, 7, 5, 3, 2, 1 hPa"
            },
            {
                "id": "update-frequency",
                "label": "Update frequency",
                "value": "Twice a year with 4-6 month delay"
            },
            {
                "id": "versions",
                "label": "Versions",
                "value": "Only one version"
            }
        ],
        "documentation": [
            {
                "url": "https://confluence.ecmwf.int/x/OIX4B",
                "title": "CAMS Reanalysis data documentation",
                "description": "Overall description of CAMS Reanalysis dataset."
            },
            {
                "url": "https://confluence.ecmwf.int/x/OIX4B#CAMS:Reanalysisdatadocumentation-Knownissues",
                "title": "Known issues",
                "description": "Information about known issues found within the CAMS global reanalysis dataset."
            },
            {
                "url": "https://atmosphere.copernicus.eu/node/325#fe56bdb4-1bdf-4d47-b46b-261a1ea57243",
                "title": "Evaluation and quality assurance (EQA) reports",
                "description": "Detailed validation reports"
            },
            {
                "url": "http://www.atmos-chem-phys.net/19/3515/2019/",
                "title": "Data citation",
                "description": "Inness et al. (2019), http://www.atmos-chem-phys.net/19/3515/2019"
            }
        ],
        "doi": null,
        "ds_contactemail": "copernicus-support@ecmwf.int",
        "ds_responsible_organisation": "ECMWF",
        "ds_responsible_organisation_role": null,
        "file_format": null,
        "format_version": "1",
        "hidden": false,
        "lineage": "Copernicus Atmospheric Monitoring Service",
        "representative_fraction": null,
        "responsible_organisation": "ECMWF",
        "responsible_organisation_role": "pointOfContact",
        "responsible_organisation_website": "https://www.ecmwf.int/",
        "portal": "c3s",
        "qa_flag": false,
        "qos_tags": [],
        "keywords_urls": [],
        "title": "CAMS global reanalysis (EAC4) monthly averaged fields",
        "topic": "climatologyMeteorologyAtmosphere",
        "type": "dataset",
        "unit_measure": null,
        "use_limitation": "Content accessible through the ADS may only be used under the terms of the licenses attributed to each particular resource.",
        "variables": [
            {
                "label": "2m dewpoint temperature",
                "units": "K",
                "description": null
            },
            {
                "label": "2m temperature",
                "units": "K",
                "description": null
            },
            {
                "label": "Black carbon aerosol optical depth at 550 nm",
                "units": "dimensionless",
                "description": null
            },
            {
                "label": "Carbon monoxide",
                "units": "kg kg^-1",
                "description": null
            },
            {
                "label": "Charnock",
                "units": "~",
                "description": null
            },
            {
                "label": "Dust aerosol (0.03 - 0.55 \u00b5m) mixing ratio",
                "units": "kg kg^-1",
                "description": null
            },
            {
                "label": "Dust aerosol (0.55 - 0.9 \u00b5m) mixing ratio",
                "units": "kg kg^-1",
                "description": null
            },
            {
                "label": "Dust aerosol (0.9 - 20 \u00b5m) mixing ratio",
                "units": "kg kg^-1",
                "description": null
            },
            {
                "label": "Dust aerosol optical depth at 550 nm",
                "units": "dimensionless",
                "description": null
            },
            {
                "label": "Ethane",
                "units": "kg kg^-1",
                "description": null
            },
            {
                "label": "Formaldehyde",
                "units": "kg kg^-1",
                "description": null
            },
            {
                "label": "Geopotential",
                "units": "m^2 s^-2",
                "description": null
            },
            {
                "label": "Hydrophilic black carbon aerosol mixing ratio",
                "units": "kg kg^-1",
                "description": null
            },
            {
                "label": "Hydrophilic organic matter aerosol mixing ratio",
                "units": "kg kg^-1",
                "description": null
            },
            {
                "label": "Hydrophobic black carbon aerosol mixing ratio",
                "units": "kg kg^-1",
                "description": null
            },
            {
                "label": "Hydrophobic organic matter aerosol mixing ratio",
                "units": "kg kg^-1",
                "description": null
            },
            {
                "label": "Hydroxyl radical",
                "units": "kg kg^-1",
                "description": null
            },
            {
                "label": "Ice temperature layer 1",
                "units": "K",
                "description": null
            },
            {
                "label": "Isoprene",
                "units": "kg kg^-1",
                "description": null
            },
            {
                "label": "Leaf area index, high vegetation",
                "units": "m^2 m^-2",
                "description": null
            },
            {
                "label": "Leaf area index, low vegetation",
                "units": "m^2 m^-2",
                "description": null
            },
            {
                "label": "Mean sea level pressure",
                "units": "Pa",
                "description": null
            },
            {
                "label": "Methane (chemistry)",
                "units": "kg kg^-1",
                "description": null
            },
            {
                "label": "Nitric acid",
                "units": "kg kg^-1",
                "description": null
            },
            {
                "label": "Nitrogen dioxide",
                "units": "kg kg^-1",
                "description": null
            },
            {
                "label": "Nitrogen monoxide",
                "units": "kg kg^-1",
                "description": null
            },
            {
                "label": "Organic matter aerosol optical depth at 550 nm",
                "units": "dimensionless",
                "description": null
            },
            {
                "label": "Ozone",
                "units": "kg kg^-1",
                "description": null
            },
            {
                "label": "Particulate matter d < 10 \u00b5m (PM10)",
                "units": "kg m^-3",
                "description": null
            },
            {
                "label": "Particulate matter d < 2.5 \u00b5m (PM2.5)",
                "units": "kg m^-3",
                "description": null
            },
            {
                "label": "Peroxyacetyl nitrate",
                "units": "kg kg^-1",
                "description": null
            },
            {
                "label": "Potential vorticity",
                "units": "K m^2 kg^-1 s^-1",
                "description": null
            },
            {
                "label": "Propane",
                "units": "kg kg^-1",
                "description": null
            },
            {
                "label": "Relative humidity",
                "units": "%",
                "description": null
            },
            {
                "label": "SO2 precursor mixing ratio",
                "units": "kg kg^-1",
                "description": null
            },
            {
                "label": "Sea salt aerosol (0.03 - 0.5 \u00b5m) mixing ratio",
                "units": "kg kg^-1",
                "description": null
            },
            {
                "label": "Sea salt aerosol (0.5 - 5 \u00b5m) mixing ratio",
                "units": "kg kg^-1",
                "description": null
            },
            {
                "label": "Sea salt aerosol (5 - 20 \u00b5m) mixing ratio",
                "units": "kg kg^-1",
                "description": null
            },
            {
                "label": "Sea salt aerosol optical depth at 550 nm",
                "units": "dimensionless",
                "description": null
            },
            {
                "label": "Sea surface temperature",
                "units": "K",
                "description": null
            },
            {
                "label": "Sea-ice cover",
                "units": "(0 - 1)",
                "description": null
            },
            {
                "label": "Snow albedo",
                "units": "(0 - 1)",
                "description": null
            },
            {
                "label": "Snow density",
                "units": "kg m^-3",
                "description": null
            },
            {
                "label": "Snow depth",
                "units": "m of water equivalent",
                "description": null
            },
            {
                "label": "Soil temperature level 1",
                "units": "K",
                "description": null
            },
            {
                "label": "Specific humidity",
                "units": "kg kg^-1",
                "description": null
            },
            {
                "label": "Sulphate aerosol mixing ratio",
                "units": "kg kg^-1",
                "description": null
            },
            {
                "label": "Sulphate aerosol optical depth at 550 nm",
                "units": "dimensionless",
                "description": null
            },
            {
                "label": "Sulphur dioxide",
                "units": "kg kg^-1",
                "description": null
            },
            {
                "label": "Surface pressure",
                "units": "Pa",
                "description": null
            },
            {
                "label": "Temperature",
                "units": "K",
                "description": null
            },
            {
                "label": "Temperature of snow layer",
                "units": "K",
                "description": null
            },
            {
                "label": "Total aerosol optical depth at 550 nm",
                "units": "dimensionless",
                "description": null
            },
            {
                "label": "Total column carbon monoxide",
                "units": "kg m^-2",
                "description": null
            },
            {
                "label": "Total column ethane",
                "units": "kg m^-2",
                "description": null
            },
            {
                "label": "Total column formaldehyde",
                "units": "kg m^-2",
                "description": null
            },
            {
                "label": "Total column hydroxyl radical",
                "units": "kg m^-2",
                "description": null
            },
            {
                "label": "Total column isoprene",
                "units": "kg m^-2",
                "description": null
            },
            {
                "label": "Total column methane",
                "units": "kg m^-2",
                "description": null
            },
            {
                "label": "Total column nitric acid",
                "units": "kg m^-2",
                "description": null
            },
            {
                "label": "Total column nitrogen dioxide",
                "units": "kg m^-2",
                "description": null
            },
            {
                "label": "Total column nitrogen monoxide",
                "units": "kg m^-2",
                "description": null
            },
            {
                "label": "Total column ozone",
                "units": "kg m^-2",
                "description": null
            },
            {
                "label": "Total column peroxyacetyl nitrate",
                "units": "kg m^-2",
                "description": null
            },
            {
                "label": "Total column propane",
                "units": "kg m^-2",
                "description": null
            },
            {
                "label": "Total column sulphur dioxide",
                "units": "kg m^-2",
                "description": null
            },
            {
                "label": "Total column water",
                "units": "kg m^-2",
                "description": null
            },
            {
                "label": "Total column water vapour",
                "units": "kg m^-2",
                "description": null
            },
            {
                "label": "Vertical velocity",
                "units": "Pa s^-1",
                "description": null
            },
            {
                "label": "Vertically integrated mass of dust aerosol (0.03 - 0.55 \u00b5m)",
                "units": "kg m^-2",
                "description": null
            },
            {
                "label": "Vertically integrated mass of dust aerosol (0.55 - 9 \u00b5m)",
                "units": "kg m^-2",
                "description": null
            },
            {
                "label": "Vertically integrated mass of dust aerosol (9 - 20 \u00b5m)",
                "units": "kg m^-2",
                "description": null
            },
            {
                "label": "Vertically integrated mass of hydrophilic black carbon aerosol",
                "units": "kg m^-2",
                "description": null
            },
            {
                "label": "Vertically integrated mass of hydrophilic organic matter aerosol",
                "units": "kg m^-2",
                "description": null
            },
            {
                "label": "Vertically integrated mass of hydrophobic black carbon aerosol",
                "units": "kg m^-2",
                "description": null
            },
            {
                "label": "Vertically integrated mass of hydrophobic organic matter aerosol",
                "units": "kg m^-2",
                "description": null
            },
            {
                "label": "Vertically integrated mass of sea salt aerosol (0.03 - 0.5 \u00b5m)",
                "units": "kg m^-2",
                "description": null
            },
            {
                "label": "Vertically integrated mass of sea salt aerosol (0.5 - 5 \u00b5m)",
                "units": "kg m^-2",
                "description": null
            },
            {
                "label": "Vertically integrated mass of sea salt aerosol (5 - 20 \u00b5m)",
                "units": "kg m^-2",
                "description": null
            },
            {
                "label": "Vertically integrated mass of sulphate aerosol",
                "units": "kg m^-2",
                "description": null
            },
            {
                "label": "Vertically integrated mass of sulphur dioxide",
                "units": "kg m^-2",
                "description": null
            }
        ],
        "content_size": null,
        "fulltext": null,
        "high_priority_terms": "",
        "popularity": 1,
        "search_field": "'12':87B,325B '2003':310B '3':334B '4':19B '4d':344B '4d-var':343B 'abl':197B 'account':350B 'accur':300B 'across':37B 'air':78B 'allow':133B,172B,216B 'although':283B 'alway':257B 'analysi':117B,315B 'around':245B 'assimil':65B,194B,285B,346B,363B 'atmospher':16B,28B,52B,115B,214B,228B 'avail':98B,236B,308B 'averag':12A 'back':141B,168B 'base':53B,67B 'benefit':185B 'best':108B 'bias':200B 'call':63B,116B 'cam':2A,7A 'cams-global-reanalysis-eac4-monthly':1A 'centr':76B,81B 'chang':278B 'chemistri':60B 'chunk':318B 'collect':162B 'combin':31B,95B 'complet':43B 'composit':17B,29B 'consid':317B 'consist':45B 'constraint':151B 'conveni':266B 'coverag':223B 'data':33B,64B,209B,212B,222B,289B,320B 'dataset':46B,139B,269B 'decad':145B 'direct':233B 'drastic':279B 'eac4':5A,10A,14B,305B,330B 'ecmwf':15B,24B,90B 'estim':109B,199B,218B,240B,301B,332B 'everi':83B,333B 'evolut':360B 'exact':353B 'field':13A 'forecast':80B,93B,123B,155B 'format':261B 'fourth':22B 'generat':23B 'global':3A,8A,25B,42B 'globe':247B 'go':166B,329B 'good':207B 'good-qual':206B 'grid':243B 'hole':290B 'hour':86B,88B,326B,335B 'improv':122B,177B 'ingest':175B 'initi':292B 'issu':125B,153B 'law':56B 'lead':297B 'less':299B 'locat':220B 'long':255B 'low':225B 'made':339B 'make':262B 'mani':85B 'method':70B,347B 'model':32B,49B,215B,359B 'month':6A,11A 'much':293B 'n':192B,273B,312B 'nalthough':313B 'network':295B 'new':107B 'newli':97B 'nthe':193B,274B 'numer':73B 'observ':35B,99B,163B,182B,202B,234B,275B,357B 'one':328B 'onward':311B 'optim':102B 'origin':181B 'output':251B 'period':256B 'physic':58B 'point':244B 'pollut':229B 'poor':211B 'popular':268B 'possibl':340B 'predict':75B 'previous':92B 'principl':62B 'procedur':316B 'produc':105B 'product':191B 'provid':331B 'provis':136B,238B 'qualiti':79B,187B,208B 'reanalysi':4A,9A,18B,26B,30B,126B,146B,190B,263B 'reason':304B 'regular':250B 'resolv':288B 'sift':205B 'span':140B 'sparser':294B 'state':112B 'system':195B,276B,286B 'take':349B 'time':154B,160B,170B,252B,281B,354B 'updat':121B 'use':47B,71B,258B 'var':345B 'version':178B 'way':103B,131B 'weather':74B 'window':323B,364B 'within':361B 'work':127B,271B 'world':39B 'worldwid':336B",
        "fts": ""
    },
    {
        "resource_id": 5,
        "resource_uid": "derived-near-surface-meteorological-variables",
        "constraints": "an url",
        "form": "an url",
        "layout": "an url",
        "previewimage": "an url",
        "adaptor": null,
        "adaptor_properties_hash": "6bbf89eb0fa3142c32effd978f560cd1",
        "api_enforce_constraints": false,
        "disabled_reason": null,
        "sources_hash": "0513f5410331a98a3a93f5d0e846404f",
        "related_resources_keywords": [],
        "sanity_check": null,
        "sanity_check_conf": null,
        "geo_extent": {
            "bboxE": 360,
            "bboxN": 89,
            "bboxS": -89,
            "bboxW": 0
        },
        "begin_date": "1979-01-01",
        "end_date": "2018-12-31",
        "publication_date": "2020-02-11",
<<<<<<< HEAD
        "record_update": "2025-08-08 13:08:45.604685+02:00",
=======
        "record_update": "2025-08-25 08:44:31.974488+03:00",
>>>>>>> 79f99b51
        "resource_update": "2020-02-11",
        "abstract": "This dataset provides bias-corrected reconstruction of near-surface meteorological variables derived from the fifth generation of the European Centre for Medium-Range Weather Forecasts  (ECMWF) atmospheric reanalyses (ERA5). It is intended to be used as a meteorological forcing dataset for land surface and hydrological models.",
        "citation": null,
        "contactemail": "https://support.ecmwf.int",
        "description": [],
        "documentation": [],
        "doi": "10.24381/cds.20d54e34",
        "ds_contactemail": "https://support.ecmwf.int",
        "ds_responsible_organisation": "ECMWF",
        "ds_responsible_organisation_role": "publisher",
        "file_format": "grib",
        "format_version": null,
        "hidden": false,
        "lineage": "EC Copernicus program",
        "representative_fraction": 0.25,
        "responsible_organisation": "ECMWF",
        "responsible_organisation_role": "pointOfContact",
        "responsible_organisation_website": "https://www.ecmwf.int/",
        "portal": "c3s",
        "qa_flag": false,
        "qos_tags": [],
        "keywords_urls": [],
        "title": "Near surface meteorological variables from 1979 to 2019 derived from bias-corrected reanalysis",
        "topic": "climatologyMeteorologyAtmosphere",
        "type": "dataset",
        "unit_measure": "dd",
        "use_limitation": "Content accessible through the CDS may only be used under the terms of the licenses attributed to each particular resource.",
        "variables": [],
        "content_size": 99.73,
        "fulltext": null,
        "high_priority_terms": "",
        "popularity": 1,
        "search_field": "'1979':12A '2019':14A 'atmospher':50B 'bias':18A,25B 'bias-correct':17A,24B 'centr':42B 'correct':19A,26B 'dataset':22B,63B 'deriv':2A,15A,34B 'derived-near-surface-meteorological-vari':1A 'ecmwf':49B 'era5':52B 'european':41B 'fifth':37B 'forc':62B 'forecast':48B 'generat':38B 'hydrolog':68B 'intend':55B 'land':65B 'medium':45B 'medium-rang':44B 'meteorolog':5A,9A,32B,61B 'model':69B 'near':3A,7A,30B 'near-surfac':29B 'provid':23B 'rang':46B 'reanalys':51B 'reanalysi':20A 'reconstruct':27B 'surfac':4A,8A,31B,66B 'use':58B 'variabl':6A,10A,33B 'weather':47B",
        "fts": ""
    },
    {
        "resource_id": 1,
        "resource_uid": "reanalysis-era5-land",
        "constraints": "an url",
        "form": "an url",
        "layout": "an url",
        "previewimage": "an url",
        "adaptor": null,
        "adaptor_properties_hash": "3cfceb3cb45d4fb56d6dc29575c36af4",
        "api_enforce_constraints": true,
        "disabled_reason": null,
        "sources_hash": "3cbb4e51e9993fac651033ea7334f7a5",
        "related_resources_keywords": [],
        "sanity_check": null,
        "sanity_check_conf": null,
        "geo_extent": {
            "bboxE": 360,
            "bboxN": 89,
            "bboxS": -89,
            "bboxW": 0
        },
        "begin_date": "1950-01-01",
        "end_date": "2023-02-11",
        "publication_date": "2019-07-12",
<<<<<<< HEAD
        "record_update": "2025-08-08 13:08:44.932057+02:00",
=======
        "record_update": "2025-08-25 08:44:31.342996+03:00",
>>>>>>> 79f99b51
        "resource_update": "2023-02-17",
        "abstract": "ERA5-Land is a reanalysis dataset providing a consistent view of the evolution of land variables over several decades at an enhanced resolution compared to ERA5. ERA5-Land has been produced by replaying the land component of the ECMWF ERA5 climate reanalysis. Reanalysis combines model data with observations from across the world into a globally complete and consistent dataset using the laws of physics. Reanalysis produces data that goes several decades back in time, providing an accurate description of the climate of the past.",
        "citation": null,
        "contactemail": "https://support.ecmwf.int",
        "description": [],
        "documentation": [],
        "doi": "10.24381/cds.e2161bac",
        "ds_contactemail": "https://support.ecmwf.int",
        "ds_responsible_organisation": "ECMWF",
        "ds_responsible_organisation_role": "publisher",
        "file_format": "{grib,netcdf}",
        "format_version": null,
        "hidden": false,
        "lineage": "EC Copernicus program",
        "representative_fraction": 0.25,
        "responsible_organisation": "ECMWF",
        "responsible_organisation_role": "pointOfContact",
        "responsible_organisation_website": "https://www.ecmwf.int/",
        "portal": "c3s",
        "qa_flag": true,
        "qos_tags": [
            "tag1",
            "tag2",
            "tag3"
        ],
        "keywords_urls": [],
        "title": "ERA5-Land hourly data from 1950 to present",
        "topic": "climatologyMeteorologyAtmosphere",
        "type": "dataset",
        "unit_measure": "dd",
        "use_limitation": "Content accessible through the CDS may only be used under the terms of the licenses attributed to each particular resource.",
        "variables": [],
        "content_size": null,
        "fulltext": null,
        "high_priority_terms": "reanalysis ERA5 land",
        "popularity": 500,
        "search_field": "'1950':11A 'accur':92B 'across':65B 'back':87B 'climat':56B,96B 'combin':59B 'compar':38B 'complet':71B 'compon':51B 'consist':23B,73B 'data':9A,61B,82B 'dataset':20B,74B 'decad':33B,86B 'descript':93B 'ecmwf':54B 'enhanc':36B 'era5':3A,6A,15B,40B,42B,55B,101 'era5-land':5A,14B,41B 'evolut':27B 'global':70B 'goe':84B 'hour':8A 'land':4A,7A,16B,29B,43B,50B,102 'law':77B 'model':60B 'observ':63B 'past':99B 'physic':79B 'present':13A 'produc':46B,81B 'provid':21B,90B 'reanalysi':2A,19B,57B,58B,80B,100 'reanalysis-era5-land':1A 'replay':48B 'resolut':37B 'sever':32B,85B 'time':89B 'use':75B 'variabl':30B 'view':24B 'world':67B",
        "fts": "'era5':2 'land':3 'reanalysi':1"
    },
    {
        "resource_id": 6,
        "resource_uid": "reanalysis-era5-land-monthly-means",
        "constraints": "an url",
        "form": "an url",
        "layout": "an url",
        "previewimage": "an url",
        "adaptor": null,
        "adaptor_properties_hash": "cc8dd63340ab063554f4978b2e8616db",
        "api_enforce_constraints": false,
        "disabled_reason": null,
        "sources_hash": "1ba5467afc62f44d54f1b85adee0dada",
        "related_resources_keywords": [],
        "sanity_check": null,
        "sanity_check_conf": null,
        "geo_extent": {
            "bboxE": 360,
            "bboxN": 89,
            "bboxS": -89,
            "bboxW": 0
        },
        "begin_date": "1950-01-01",
        "end_date": "2022-12-01",
        "publication_date": "2019-06-23",
<<<<<<< HEAD
        "record_update": "2025-08-08 13:08:45.632880+02:00",
=======
        "record_update": "2025-08-25 08:44:32.003754+03:00",
>>>>>>> 79f99b51
        "resource_update": "2023-02-17",
        "abstract": "ERA5-Land is a reanalysis dataset providing a consistent view of the evolution of land variables over several decades at an enhanced resolution compared to ERA5. ERA5-Land has been produced by replaying the land component of the ECMWF ERA5 climate reanalysis. Reanalysis combines model data with observations from across the world into a globally complete and consistent dataset using the laws of physics. Reanalysis produces data that goes several decades back in time, providing an accurate description of the climate of the past.",
        "citation": null,
        "contactemail": "https://support.ecmwf.int",
        "description": [],
        "documentation": [],
        "doi": "10.24381/cds.68d2bb30",
        "ds_contactemail": "https://support.ecmwf.int",
        "ds_responsible_organisation": "ECMWF",
        "ds_responsible_organisation_role": "publisher",
        "file_format": "grib",
        "format_version": null,
        "hidden": false,
        "lineage": "EC Copernicus program",
        "representative_fraction": 0.25,
        "responsible_organisation": "ECMWF",
        "responsible_organisation_role": "pointOfContact",
        "responsible_organisation_website": "https://www.ecmwf.int/",
        "portal": "c3s",
        "qa_flag": false,
        "qos_tags": [],
        "keywords_urls": [
            "http://purl.oclc.org/NET/ssnx/cf/cf-feature"
        ],
        "title": "ERA5-Land monthly averaged data from 1950 to present",
        "topic": "climatologyMeteorologyAtmosphere",
        "type": "dataset",
        "unit_measure": "dd",
        "use_limitation": "Content accessible through the CDS may only be used under the terms of the licenses attributed to each particular resource.",
        "variables": [],
        "content_size": null,
        "fulltext": "climate reanalysis past land era5 hydrology physics biosphere copernicus c3s conditions variables monthly means",
        "high_priority_terms": "",
        "popularity": 1,
        "search_field": "'1950':14A 'accur':95B 'across':68B 'averag':11A 'back':90B 'biospher':110C 'c3s':112C 'climat':59B,99B,103C 'combin':62B 'compar':41B 'complet':74B 'compon':54B 'condit':113C 'consist':26B,76B 'copernicus':111C 'data':12A,64B,85B 'dataset':23B,77B 'decad':36B,89B 'descript':96B 'ecmwf':57B 'enhanc':39B 'era5':3A,8A,18B,43B,45B,58B,107C 'era5-land':7A,17B,44B 'evolut':30B 'global':73B 'goe':87B 'hydrolog':108C 'land':4A,9A,19B,32B,46B,53B,106C 'law':80B 'mean':6A,116C 'model':63B 'month':5A,10A,115C 'observ':66B 'past':102B,105C 'physic':82B,109C 'present':16A 'produc':49B,84B 'provid':24B,93B 'reanalysi':2A,22B,60B,61B,83B,104C 'reanalysis-era5-land-monthly-means':1A 'replay':51B 'resolut':40B 'sever':35B,88B 'time':92B 'use':78B 'variabl':33B,114C 'view':27B 'world':70B",
        "fts": ""
    },
    {
        "resource_id": 7,
        "resource_uid": "reanalysis-era5-pressure-levels",
        "constraints": "an url",
        "form": "an url",
        "layout": "an url",
        "previewimage": "an url",
        "adaptor": null,
        "adaptor_properties_hash": "fc3627649757f4a01f322fd71eedb7e6",
        "api_enforce_constraints": false,
        "disabled_reason": null,
        "sources_hash": "357b1fa860f889a7fc6a05e6a02bc5c1",
        "related_resources_keywords": [],
        "sanity_check": null,
        "sanity_check_conf": null,
        "geo_extent": {
            "bboxE": 360,
            "bboxN": 89,
            "bboxS": -89,
            "bboxW": 0
        },
        "begin_date": "1959-01-01",
        "end_date": "2023-02-11",
        "publication_date": "2018-06-14",
<<<<<<< HEAD
        "record_update": "2025-08-08 13:08:45.662617+02:00",
=======
        "record_update": "2025-08-25 08:44:32.032259+03:00",
>>>>>>> 79f99b51
        "resource_update": "2023-02-17",
        "abstract": "ERA5 is the fifth generation ECMWF reanalysis for the global climate and weather for the past 4 to 7 decades.\nCurrently data is available from 1950, with Climate Data Store entries for 1950-1978 (preliminary back extension) and from 1959 onwards (final release plus timely updates, this page).\nERA5 replaces the ERA-Interim reanalysis.",
        "citation": null,
        "contactemail": "https://support.ecmwf.int",
        "description": [],
        "documentation": [],
        "doi": "10.24381/cds.bd0915c6",
        "ds_contactemail": "https://support.ecmwf.int",
        "ds_responsible_organisation": "ECMWF",
        "ds_responsible_organisation_role": "publisher",
        "file_format": "grib",
        "format_version": null,
        "hidden": false,
        "lineage": "EC Copernicus program",
        "representative_fraction": 0.25,
        "responsible_organisation": "ECMWF",
        "responsible_organisation_role": "pointOfContact",
        "responsible_organisation_website": "https://www.ecmwf.int/",
        "portal": "c3s",
        "qa_flag": false,
        "qos_tags": [],
        "keywords_urls": [],
        "title": "ERA5 hourly data on pressure levels from 1959 to present",
        "topic": "climatologyMeteorologyAtmosphere",
        "type": "dataset",
        "unit_measure": "dd",
        "use_limitation": "Content accessible through the CDS may only be used under the terms of the licenses attributed to each particular resource.",
        "variables": [],
        "content_size": 100.0,
        "fulltext": null,
        "high_priority_terms": "",
        "popularity": 1,
        "search_field": "'-1978':49B '1950':41B,48B '1959':13A,55B '4':32B '7':34B 'avail':39B 'back':51B 'climat':26B,43B 'current':36B 'data':8A,37B,44B 'decad':35B 'ecmwf':21B 'entri':46B 'era':68B 'era-interim':67B 'era5':3A,6A,16B,64B 'extens':52B 'fifth':19B 'final':57B 'generat':20B 'global':25B 'hour':7A 'interim':69B 'level':5A,11A 'onward':56B 'page':63B 'past':31B 'plus':59B 'preliminari':50B 'present':15A 'pressur':4A,10A 'reanalysi':2A,22B,70B 'reanalysis-era5-pressure-levels':1A 'releas':58B 'replac':65B 'store':45B 'time':60B 'updat':61B 'weather':28B",
        "fts": ""
    },
    {
        "resource_id": 9,
        "resource_uid": "reanalysis-era5-single-levels",
        "constraints": "an url",
        "form": "an url",
        "layout": "an url",
        "previewimage": "an url",
        "adaptor": null,
        "adaptor_properties_hash": "db56a83082d2a2e56f52019e96532a62",
        "api_enforce_constraints": false,
        "disabled_reason": null,
        "sources_hash": "946f7f498d454c5ea4fd3f31dfd38ccf",
        "related_resources_keywords": [],
        "sanity_check": null,
        "sanity_check_conf": [
            {
                "checks": {
                    "size": 2076588,
                    "time": 60,
                    "checksum": "01683b3d69dec4c7221e524e3f6697dd",
                    "extension": ".grib",
                    "content_type": "application/x-grib",
                    "content_length": 2076588
                },
                "settings": {
                    "randomise": false,
                    "max_runtime": 60.0
                },
                "parameters": {
                    "date": "2012-12-01",
                    "time": "12:00",
                    "variable": "2t",
                    "product_type": "reanalysis"
                },
                "collection_id": "reanalysis-era5-single-levels"
            }
        ],
        "geo_extent": {
            "bboxE": 360,
            "bboxN": 89,
            "bboxS": -89,
            "bboxW": 0
        },
        "begin_date": "1959-01-01",
        "end_date": "2023-02-11",
        "publication_date": "2018-06-14",
<<<<<<< HEAD
        "record_update": "2025-08-08 13:08:45.901013+02:00",
=======
        "record_update": "2025-08-25 08:44:32.272625+03:00",
>>>>>>> 79f99b51
        "resource_update": "2023-02-17",
        "abstract": "ERA5 is the fifth generation ECMWF reanalysis for the global climate and weather for the past 4 to 7 decades.\nCurrently data is available from 1950, with Climate Data Store entries for 1950-1978 (preliminary back extension) and from 1959 onwards (final release plus timely updates, this page).\nERA5 replaces the ERA-Interim reanalysis.",
        "citation": null,
        "contactemail": "https://support.ecmwf.int",
        "description": [],
        "documentation": [],
        "doi": "10.24381/cds.adbb2d47",
        "ds_contactemail": "https://support.ecmwf.int",
        "ds_responsible_organisation": "ECMWF",
        "ds_responsible_organisation_role": "publisher",
        "file_format": "grib",
        "format_version": null,
        "hidden": false,
        "lineage": "EC Copernicus program",
        "representative_fraction": 0.25,
        "responsible_organisation": "ECMWF",
        "responsible_organisation_role": "pointOfContact",
        "responsible_organisation_website": "https://www.ecmwf.int/",
        "portal": "c3s",
        "qa_flag": false,
        "qos_tags": [],
        "keywords_urls": [],
        "title": "ERA5 hourly data on single levels from 1959 to present",
        "topic": "climatologyMeteorologyAtmosphere",
        "type": "dataset",
        "unit_measure": "dd",
        "use_limitation": "Content accessible through the CDS may only be used under the terms of the licenses attributed to each particular resource.",
        "variables": [],
        "content_size": null,
        "fulltext": null,
        "high_priority_terms": "",
        "popularity": 1,
        "search_field": "'-1978':49B '1950':41B,48B '1959':13A,55B '4':32B '7':34B 'avail':39B 'back':51B 'climat':26B,43B 'current':36B 'data':8A,37B,44B 'decad':35B 'ecmwf':21B 'entri':46B 'era':68B 'era-interim':67B 'era5':3A,6A,16B,64B 'extens':52B 'fifth':19B 'final':57B 'generat':20B 'global':25B 'hour':7A 'interim':69B 'level':5A,11A 'onward':56B 'page':63B 'past':31B 'plus':59B 'preliminari':50B 'present':15A 'reanalysi':2A,22B,70B 'reanalysis-era5-single-levels':1A 'releas':58B 'replac':65B 'singl':4A,10A 'store':45B 'time':60B 'updat':61B 'weather':28B",
        "fts": ""
    },
    {
        "resource_id": 8,
        "resource_uid": "satellite-surface-radiation-budget",
        "constraints": "an url",
        "form": "an url",
        "layout": "an url",
        "previewimage": "an url",
        "adaptor": null,
        "adaptor_properties_hash": "c33c3411d59a401e37f424db765dca24",
        "api_enforce_constraints": false,
        "disabled_reason": null,
        "sources_hash": "8ba19ed06710ff385a654413eca27a89",
        "related_resources_keywords": [],
        "sanity_check": null,
        "sanity_check_conf": null,
        "geo_extent": {
            "bboxE": 360,
            "bboxN": 89,
            "bboxS": -89,
            "bboxW": 0
        },
        "begin_date": "1982-01-01",
        "end_date": "2021-12-01",
        "publication_date": "2020-10-20",
<<<<<<< HEAD
        "record_update": "2025-08-08 13:08:45.692232+02:00",
=======
        "record_update": "2025-08-25 08:44:32.061280+03:00",
>>>>>>> 79f99b51
        "resource_update": "2020-10-20",
        "abstract": "",
        "citation": null,
        "contactemail": "https://support.ecmwf.int",
        "description": [],
        "documentation": [],
        "doi": "10.24381/cds.cea58b5a",
        "ds_contactemail": "https://support.ecmwf.int/",
        "ds_responsible_organisation": "ECMWF",
        "ds_responsible_organisation_role": "publisher",
        "file_format": "NetCDF",
        "format_version": "3",
        "hidden": false,
        "lineage": "EC Copernicus program",
        "representative_fraction": 0.25,
        "responsible_organisation": "ECMWF",
        "responsible_organisation_role": "pointOfContact",
        "responsible_organisation_website": "https://www.ecmwf.int/",
        "portal": "c3s",
        "qa_flag": false,
        "qos_tags": [],
        "keywords_urls": [],
        "title": "Surface radiation budget from 1982 to present derived from satellite observations",
        "topic": "climatologyMeteorologyAtmosphere",
        "type": "dataset",
        "unit_measure": "dd",
        "use_limitation": "Content accessible through the CDS may only be used under the terms of the licenses attributed to each particular resource.",
        "variables": [],
        "content_size": 100.0,
        "fulltext": null,
        "high_priority_terms": "",
        "popularity": 1,
        "search_field": "'1982':10A 'budget':5A,8A 'deriv':13A 'observ':16A 'present':12A 'radiat':4A,7A 'satellit':2A,15A 'satellite-surface-radiation-budget':1A 'surfac':3A,6A",
        "fts": ""
    }
]<|MERGE_RESOLUTION|>--- conflicted
+++ resolved
@@ -18,11 +18,7 @@
         "begin_date": "2003-01-01",
         "end_date": "2021-06-30",
         "publication_date": "2020-02-06",
-<<<<<<< HEAD
-        "record_update": "2025-08-08 13:08:45.575237+02:00",
-=======
-        "record_update": "2025-08-25 08:44:31.945403+03:00",
->>>>>>> 79f99b51
+        "record_update": "2025-08-26 12:29:33.059716+03:00",
         "resource_update": "2020-02-06",
         "abstract": "EAC4 (ECMWF Atmospheric Composition Reanalysis 4) is the fourth generation ECMWF global reanalysis of atmospheric composition. Reanalysis combines model data with observations from across the world into a globally complete and consistent dataset using a model of the atmosphere based on the laws of physics and chemistry. This principle, called data assimilation, is based on the method used by numerical weather prediction centres and air quality forecasting centres, where every so many hours (12 hours at ECMWF) a previous forecast is combined with newly available observations in an optimal way to produce a new best estimate of the state of the atmosphere, called analysis, from which an updated, improved forecast is issued. Reanalysis works in the same way to allow for the provision of a dataset spanning back more than a decade. Reanalysis does not have the constraint of issuing timely forecasts, so there is more time to collect observations, and when going further back in time, to allow for the ingestion of improved versions of the original observations, which all benefit the quality of the reanalysis product.\n\nThe assimilation system is able to estimate biases between observations and to sift good-quality data from poor data. The atmosphere model allows for estimates at locations where data coverage is low or for atmospheric pollutants for which no direct observations are available. The provision of estimates at each grid point around the globe for each regular output time, over a long period, always using the same format, makes reanalysis a very convenient and popular dataset to work with.\n\nThe observing system has changed drastically over time, and although the assimilation system can resolve data holes, the initially much sparser networks will lead to less accurate estimates. For this reason, EAC4 is only available from 2003 onwards.\n\nAlthough the analysis procedure considers chunks of data in a window of 12 hours in one go, EAC4 provides estimates every 3 hours, worldwide. This is made possible by the 4D-Var assimilation method, which takes account of the exact timing of the observations and model evolution within the assimilation window.",
         "citation": "{\"Inness et al. (2019), http://www.atmos-chem-phys.net/19/3515/2019/\"}",
@@ -925,11 +921,7 @@
         "begin_date": "2003-01-01",
         "end_date": "2021-06-30",
         "publication_date": "2020-02-06",
-<<<<<<< HEAD
-        "record_update": "2025-08-08 13:08:45.480821+02:00",
-=======
-        "record_update": "2025-08-25 08:44:31.900615+03:00",
->>>>>>> 79f99b51
+        "record_update": "2025-08-26 12:29:33.010421+03:00",
         "resource_update": "2020-02-06",
         "abstract": "EAC4 (ECMWF Atmospheric Composition Reanalysis 4) is the fourth generation ECMWF global reanalysis of atmospheric composition. Reanalysis combines model data with observations from across the world into a globally complete and consistent dataset using a model of the atmosphere based on the laws of physics and chemistry. This principle, called data assimilation, is based on the method used by numerical weather prediction centres and air quality forecasting centres, where every so many hours (12 hours at ECMWF) a previous forecast is combined with newly available observations in an optimal way to produce a new best estimate of the state of the atmosphere, called analysis, from which an updated, improved forecast is issued. Reanalysis works in the same way to allow for the provision of a dataset spanning back more than a decade. Reanalysis does not have the constraint of issuing timely forecasts, so there is more time to collect observations, and when going further back in time, to allow for the ingestion of improved versions of the original observations, which all benefit the quality of the reanalysis product.\\n\\nThe assimilation system is able to estimate biases between observations and to sift good-quality data from poor data. The atmosphere model allows for estimates at locations where data coverage is low or for atmospheric pollutants for which no direct observations are available. The provision of estimates at each grid point around the globe for each regular output time, over a long period, always using the same format, makes reanalysis a very convenient and popular dataset to work with.\\n\\nThe observing system has changed drastically over time, and although the assimilation system can resolve data holes, the initially much sparser networks will lead to less accurate estimates. For this reason, EAC4 is only available from 2003 onwards.\\n\\nAlthough the analysis procedure considers chunks of data in a window of 12 hours in one go, EAC4 provides estimates every 3 hours, worldwide. This is made possible by the 4D-Var assimilation method, which takes account of the exact timing of the observations and model evolution within the assimilation window.",
         "citation": "{\"Inness et al. (2019), http://www.atmos-chem-phys.net/19/3515/2019\"}",
@@ -1467,11 +1459,7 @@
         "begin_date": "1979-01-01",
         "end_date": "2018-12-31",
         "publication_date": "2020-02-11",
-<<<<<<< HEAD
-        "record_update": "2025-08-08 13:08:45.604685+02:00",
-=======
-        "record_update": "2025-08-25 08:44:31.974488+03:00",
->>>>>>> 79f99b51
+        "record_update": "2025-08-26 12:29:33.090780+03:00",
         "resource_update": "2020-02-11",
         "abstract": "This dataset provides bias-corrected reconstruction of near-surface meteorological variables derived from the fifth generation of the European Centre for Medium-Range Weather Forecasts  (ECMWF) atmospheric reanalyses (ERA5). It is intended to be used as a meteorological forcing dataset for land surface and hydrological models.",
         "citation": null,
@@ -1531,11 +1519,7 @@
         "begin_date": "1950-01-01",
         "end_date": "2023-02-11",
         "publication_date": "2019-07-12",
-<<<<<<< HEAD
-        "record_update": "2025-08-08 13:08:44.932057+02:00",
-=======
-        "record_update": "2025-08-25 08:44:31.342996+03:00",
->>>>>>> 79f99b51
+        "record_update": "2025-08-26 12:29:32.398272+03:00",
         "resource_update": "2023-02-17",
         "abstract": "ERA5-Land is a reanalysis dataset providing a consistent view of the evolution of land variables over several decades at an enhanced resolution compared to ERA5. ERA5-Land has been produced by replaying the land component of the ECMWF ERA5 climate reanalysis. Reanalysis combines model data with observations from across the world into a globally complete and consistent dataset using the laws of physics. Reanalysis produces data that goes several decades back in time, providing an accurate description of the climate of the past.",
         "citation": null,
@@ -1599,11 +1583,7 @@
         "begin_date": "1950-01-01",
         "end_date": "2022-12-01",
         "publication_date": "2019-06-23",
-<<<<<<< HEAD
-        "record_update": "2025-08-08 13:08:45.632880+02:00",
-=======
-        "record_update": "2025-08-25 08:44:32.003754+03:00",
->>>>>>> 79f99b51
+        "record_update": "2025-08-26 12:29:33.125256+03:00",
         "resource_update": "2023-02-17",
         "abstract": "ERA5-Land is a reanalysis dataset providing a consistent view of the evolution of land variables over several decades at an enhanced resolution compared to ERA5. ERA5-Land has been produced by replaying the land component of the ECMWF ERA5 climate reanalysis. Reanalysis combines model data with observations from across the world into a globally complete and consistent dataset using the laws of physics. Reanalysis produces data that goes several decades back in time, providing an accurate description of the climate of the past.",
         "citation": null,
@@ -1665,11 +1645,7 @@
         "begin_date": "1959-01-01",
         "end_date": "2023-02-11",
         "publication_date": "2018-06-14",
-<<<<<<< HEAD
-        "record_update": "2025-08-08 13:08:45.662617+02:00",
-=======
-        "record_update": "2025-08-25 08:44:32.032259+03:00",
->>>>>>> 79f99b51
+        "record_update": "2025-08-26 12:29:33.155993+03:00",
         "resource_update": "2023-02-17",
         "abstract": "ERA5 is the fifth generation ECMWF reanalysis for the global climate and weather for the past 4 to 7 decades.\nCurrently data is available from 1950, with Climate Data Store entries for 1950-1978 (preliminary back extension) and from 1959 onwards (final release plus timely updates, this page).\nERA5 replaces the ERA-Interim reanalysis.",
         "citation": null,
@@ -1751,11 +1727,7 @@
         "begin_date": "1959-01-01",
         "end_date": "2023-02-11",
         "publication_date": "2018-06-14",
-<<<<<<< HEAD
-        "record_update": "2025-08-08 13:08:45.901013+02:00",
-=======
-        "record_update": "2025-08-25 08:44:32.272625+03:00",
->>>>>>> 79f99b51
+        "record_update": "2025-08-26 12:29:33.418337+03:00",
         "resource_update": "2023-02-17",
         "abstract": "ERA5 is the fifth generation ECMWF reanalysis for the global climate and weather for the past 4 to 7 decades.\nCurrently data is available from 1950, with Climate Data Store entries for 1950-1978 (preliminary back extension) and from 1959 onwards (final release plus timely updates, this page).\nERA5 replaces the ERA-Interim reanalysis.",
         "citation": null,
@@ -1815,11 +1787,7 @@
         "begin_date": "1982-01-01",
         "end_date": "2021-12-01",
         "publication_date": "2020-10-20",
-<<<<<<< HEAD
-        "record_update": "2025-08-08 13:08:45.692232+02:00",
-=======
-        "record_update": "2025-08-25 08:44:32.061280+03:00",
->>>>>>> 79f99b51
+        "record_update": "2025-08-26 12:29:33.187582+03:00",
         "resource_update": "2020-10-20",
         "abstract": "",
         "citation": null,
