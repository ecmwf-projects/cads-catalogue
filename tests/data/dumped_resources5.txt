[
    {
        "resource_id": 4,
        "resource_uid": "cams-global-reanalysis-eac4",
        "constraints": "an url",
        "form": "an url",
        "layout": "an url",
        "previewimage": "an url",
        "adaptor": "import cacholote\nimport cdsapi\n\n\n@cacholote.cacheable\ndef adaptor(request, config, metadata):\n\n    # parse input options\n    collection_id = config.pop(\"collection_id\", None)\n    if not collection_id:\n        raise ValueError(f\"collection_id is required in request\")\n\n    # retrieve data\n    client = cdsapi.Client(config[\"url\"], config[\"key\"])\n    result_path = client.retrieve(collection_id, request).download()\n    return open(result_path, \"rb\")\n",
        "adaptor_properties_hash": "a69f15381443885890129f8ffb2c9f46",
        "api_enforce_constraints": false,
        "disabled_reason": null,
        "sources_hash": "48a771d06e98670e3aa8fff982c05d8a",
<<<<<<< HEAD
=======
        "sanity_check": null,
        "sanity_check_conf": null,
>>>>>>> e0ea7070
        "related_resources_keywords": [],
        "sanity_check": null,
        "geo_extent": null,
        "begin_date": "2003-01-01",
        "end_date": "2021-06-30",
        "publication_date": "2020-02-06",
        "record_update": "2025-07-22 13:48:17.315882+02:00",
        "resource_update": "2020-02-06",
        "abstract": "EAC4 (ECMWF Atmospheric Composition Reanalysis 4) is the fourth generation ECMWF global reanalysis of atmospheric composition. Reanalysis combines model data with observations from across the world into a globally complete and consistent dataset using a model of the atmosphere based on the laws of physics and chemistry. This principle, called data assimilation, is based on the method used by numerical weather prediction centres and air quality forecasting centres, where every so many hours (12 hours at ECMWF) a previous forecast is combined with newly available observations in an optimal way to produce a new best estimate of the state of the atmosphere, called analysis, from which an updated, improved forecast is issued. Reanalysis works in the same way to allow for the provision of a dataset spanning back more than a decade. Reanalysis does not have the constraint of issuing timely forecasts, so there is more time to collect observations, and when going further back in time, to allow for the ingestion of improved versions of the original observations, which all benefit the quality of the reanalysis product.\n\nThe assimilation system is able to estimate biases between observations and to sift good-quality data from poor data. The atmosphere model allows for estimates at locations where data coverage is low or for atmospheric pollutants for which no direct observations are available. The provision of estimates at each grid point around the globe for each regular output time, over a long period, always using the same format, makes reanalysis a very convenient and popular dataset to work with.\n\nThe observing system has changed drastically over time, and although the assimilation system can resolve data holes, the initially much sparser networks will lead to less accurate estimates. For this reason, EAC4 is only available from 2003 onwards.\n\nAlthough the analysis procedure considers chunks of data in a window of 12 hours in one go, EAC4 provides estimates every 3 hours, worldwide. This is made possible by the 4D-Var assimilation method, which takes account of the exact timing of the observations and model evolution within the assimilation window.",
        "citation": "{\"Inness et al. (2019), http://www.atmos-chem-phys.net/19/3515/2019/\"}",
        "contactemail": "copernicus-support@ecmwf.int",
        "description": [
            {
                "id": "file-format",
                "label": "File format",
                "value": "GRIB (optional conversion to netCDF)"
            },
            {
                "id": "data-type",
                "label": "Data type",
                "value": "Gridded"
            },
            {
                "id": "horizontal-coverage",
                "label": "Horizontal coverage",
                "value": "Global"
            },
            {
                "id": "horizontal-resolution",
                "label": "Horizontal resolution",
                "value": "0.75\u00b0x0.75\u00b0"
            },
            {
                "id": "temporal-coverage",
                "label": "Temporal coverage",
                "value": "2003 to 2021"
            },
            {
                "id": "temporal-resolution",
                "label": "Temporal resolution",
                "value": "3-hourly"
            },
            {
                "id": "vertical-coverage",
                "label": "Vertical coverage",
                "value": "Surface, total column, model levels and pressure levels."
            },
            {
                "id": "vertical-resolution",
                "label": "Vertical resolution",
                "value": "60 model levels. Pressure levels: 1000, 950, 925, 900, 850, 800, 700, 600, 500, 400, 300, 250, 200, 150, 100, 70, 50, 30, 20, 10, 7, 5, 3, 2, 1 hPa"
            },
            {
                "id": "update-frequency",
                "label": "Update frequency",
                "value": "Twice a year with 4-6 month delay"
            },
            {
                "id": "versions",
                "label": "Versions",
                "value": "Only one version"
            }
        ],
        "documentation": [
            {
                "url": "https://confluence.ecmwf.int/x/OIX4B",
                "title": "CAMS Reanalysis data documentation",
                "description": "Overall description of CAMS Reanalysis dataset."
            },
            {
                "url": "https://confluence.ecmwf.int/x/OIX4B#CAMS:Reanalysisdatadocumentation-Knownissues",
                "title": "Known issues",
                "description": "Information about known issues found within the CAMS global reanalysis dataset"
            },
            {
                "url": "https://atmosphere.copernicus.eu/node/325#fe56bdb4-1bdf-4d47-b46b-261a1ea57243",
                "title": "Evaluation and quality assurance (EQA) reports",
                "description": "Detailed validation reports"
            },
            {
                "url": "http://www.atmos-chem-phys.net/19/3515/2019/",
                "title": "Data citation",
                "description": "Inness et al. (2019), http://www.atmos-chem-phys.net/19/3515/2019/"
            }
        ],
        "doi": null,
        "ds_contactemail": "copernicus-support@ecmwf.int",
        "ds_responsible_organisation": "ECMWF",
        "ds_responsible_organisation_role": null,
        "file_format": null,
        "format_version": "1",
        "hidden": false,
        "lineage": "Copernicus Atmospheric Monitoring Service",
        "representative_fraction": null,
        "responsible_organisation": "ECMWF",
        "responsible_organisation_role": "pointOfContact",
        "responsible_organisation_website": "https://www.ecmwf.int/",
        "portal": "c3s",
        "qa_flag": false,
        "qos_tags": [],
        "title": "CAMS global reanalysis (EAC4)",
        "topic": "climatologyMeteorologyAtmosphere",
        "type": "dataset",
        "unit_measure": null,
        "use_limitation": "Content accessible through the ADS may only be used under the terms of the licenses attributed to each particular resource.",
        "variables": [
            {
                "label": "10m u-component of wind",
                "units": "m s^-1",
                "description": null
            },
            {
                "label": "10m v-component of wind",
                "units": "m s^-1",
                "description": null
            },
            {
                "label": "2m dewpoint temperature",
                "units": "K",
                "description": null
            },
            {
                "label": "2m temperature",
                "units": "K",
                "description": null
            },
            {
                "label": "Acetone",
                "units": "kg kg^-1",
                "description": null
            },
            {
                "label": "Acetone product",
                "units": "kg kg^-1",
                "description": null
            },
            {
                "label": "Aldehydes",
                "units": "kg kg^-1",
                "description": null
            },
            {
                "label": "Amine",
                "units": "kg kg^-1",
                "description": null
            },
            {
                "label": "Ammonia",
                "units": "kg kg^-1",
                "description": null
            },
            {
                "label": "Ammonium",
                "units": "kg kg^-1",
                "description": null
            },
            {
                "label": "Black carbon aerosol optical depth at 550 nm",
                "units": "dimensionless",
                "description": null
            },
            {
                "label": "Carbon monoxide",
                "units": "kg kg^-1",
                "description": null
            },
            {
                "label": "Dimethyl sulfide",
                "units": "kg kg^-1",
                "description": null
            },
            {
                "label": "Dinitrogen pentoxide",
                "units": "kg kg^-1",
                "description": null
            },
            {
                "label": "Dust aerosol (0.03 - 0.55 \u00b5m) mixing ratio",
                "units": "kg kg^-1",
                "description": null
            },
            {
                "label": "Dust aerosol (0.55 - 0.9 \u00b5m) mixing ratio",
                "units": "kg kg^-1",
                "description": null
            },
            {
                "label": "Dust aerosol (0.9 - 20 \u00b5m) mixing ratio",
                "units": "kg kg^-1",
                "description": null
            },
            {
                "label": "Dust aerosol optical depth at 550 nm",
                "units": "dimensionless",
                "description": null
            },
            {
                "label": "Ethane",
                "units": "kg kg^-1",
                "description": null
            },
            {
                "label": "Ethanol",
                "units": "kg kg^-1",
                "description": null
            },
            {
                "label": "Ethene",
                "units": "kg kg^-1",
                "description": null
            },
            {
                "label": "Formaldehyde",
                "units": "kg kg^-1",
                "description": null
            },
            {
                "label": "Formic acid",
                "units": "kg kg^-1",
                "description": null
            },
            {
                "label": "Fraction of cloud cover",
                "units": "(0 - 1)",
                "description": null
            },
            {
                "label": "Geopotential",
                "units": "m^2 s^-2",
                "description": null
            },
            {
                "label": "High cloud cover",
                "units": "(0 - 1)",
                "description": null
            },
            {
                "label": "High vegetation cover",
                "units": "(0 - 1)",
                "description": null
            },
            {
                "label": "Hydrogen peroxide",
                "units": "kg kg^-1",
                "description": null
            },
            {
                "label": "Hydroperoxy radical",
                "units": "kg kg^-1",
                "description": null
            },
            {
                "label": "Hydrophilic black carbon aerosol mixing ratio",
                "units": "kg kg^-1",
                "description": null
            },
            {
                "label": "Hydrophilic organic matter aerosol mixing ratio",
                "units": "kg kg^-1",
                "description": null
            },
            {
                "label": "Hydrophobic black carbon aerosol mixing ratio",
                "units": "kg kg^-1",
                "description": null
            },
            {
                "label": "Hydrophobic organic matter aerosol mixing ratio",
                "units": "kg kg^-1",
                "description": null
            },
            {
                "label": "Hydroxyl radical",
                "units": "kg kg^-1",
                "description": null
            },
            {
                "label": "Isoprene",
                "units": "kg kg^-1",
                "description": null
            },
            {
                "label": "Lake cover",
                "units": "(0 - 1)",
                "description": null
            },
            {
                "label": "Land-sea mask",
                "units": "(0 - 1)",
                "description": null
            },
            {
                "label": "Lead",
                "units": "kg kg^-1",
                "description": null
            },
            {
                "label": "Leaf area index, high vegetation",
                "units": "m^2 m^-2",
                "description": null
            },
            {
                "label": "Leaf area index, low vegetation",
                "units": "m^2 m^-2",
                "description": null
            },
            {
                "label": "Lifting threshold speed",
                "units": "m s^-1",
                "description": null
            },
            {
                "label": "Low cloud cover",
                "units": "(0 - 1)",
                "description": null
            },
            {
                "label": "Low vegetation cover",
                "units": "(0 - 1)",
                "description": null
            },
            {
                "label": "Mean altitude of maximum injection",
                "units": "m",
                "description": null
            },
            {
                "label": "Mean sea level pressure",
                "units": "Pa",
                "description": null
            },
            {
                "label": "Medium cloud cover",
                "units": "(0 - 1)",
                "description": null
            },
            {
                "label": "Methacrolein MVK",
                "units": "kg kg^-1",
                "description": null
            },
            {
                "label": "Methacrylic acid",
                "units": "kg kg^-1",
                "description": null
            },
            {
                "label": "Methane (chemistry)",
                "units": "kg kg^-1",
                "description": null
            },
            {
                "label": "Methane sulfonic acid",
                "units": "kg kg^-1",
                "description": null
            },
            {
                "label": "Methanol",
                "units": "kg kg^-1",
                "description": null
            },
            {
                "label": "Methyl glyoxal",
                "units": "kg kg^-1",
                "description": null
            },
            {
                "label": "Methyl peroxide",
                "units": "kg kg^-1",
                "description": null
            },
            {
                "label": "Methylperoxy radical",
                "units": "kg kg^-1",
                "description": null
            },
            {
                "label": "Near IR albedo for diffuse radiation",
                "units": "(0 - 1)",
                "description": null
            },
            {
                "label": "Near IR albedo for direct radiation",
                "units": "(0 - 1)",
                "description": null
            },
            {
                "label": "Nitrate",
                "units": "kg kg^-1",
                "description": null
            },
            {
                "label": "Nitrate radical",
                "units": "kg kg^-1",
                "description": null
            },
            {
                "label": "Nitric acid",
                "units": "kg kg^-1",
                "description": null
            },
            {
                "label": "Nitrogen dioxide",
                "units": "kg kg^-1",
                "description": null
            },
            {
                "label": "Nitrogen monoxide",
                "units": "kg kg^-1",
                "description": null
            },
            {
                "label": "Olefins",
                "units": "kg kg^-1",
                "description": null
            },
            {
                "label": "Organic ethers",
                "units": "kg kg^-1",
                "description": null
            },
            {
                "label": "Organic matter aerosol optical depth at 550 nm",
                "units": "dimensionless",
                "description": null
            },
            {
                "label": "Organic nitrates",
                "units": "kg kg^-1",
                "description": null
            },
            {
                "label": "Ozone",
                "units": "kg kg^-1",
                "description": null
            },
            {
                "label": "Paraffins",
                "units": "kg kg^-1",
                "description": null
            },
            {
                "label": "Particulate matter d < 1 \u00b5m (PM1)",
                "units": "kg m^-3",
                "description": null
            },
            {
                "label": "Particulate matter d < 10 \u00b5m (PM10)",
                "units": "kg m^-3",
                "description": null
            },
            {
                "label": "Particulate matter d < 2.5 \u00b5m (PM2.5)",
                "units": "kg m^-3",
                "description": null
            },
            {
                "label": "Pernitric acid",
                "units": "kg kg^-1",
                "description": null
            },
            {
                "label": "Peroxides",
                "units": "kg kg^-1",
                "description": null
            },
            {
                "label": "Peroxy acetyl radical",
                "units": "kg kg^-1",
                "description": null
            },
            {
                "label": "Peroxyacetyl nitrate",
                "units": "kg kg^-1",
                "description": null
            },
            {
                "label": "Potential vorticity",
                "units": "K m^2 kg^-1 s^-1",
                "description": null
            },
            {
                "label": "Propane",
                "units": "kg kg^-1",
                "description": null
            },
            {
                "label": "Propene",
                "units": "kg kg^-1",
                "description": null
            },
            {
                "label": "Radon",
                "units": "kg kg^-1",
                "description": null
            },
            {
                "label": "Relative humidity",
                "units": "%",
                "description": null
            },
            {
                "label": "Sea salt aerosol (0.03 - 0.5 \u00b5m) mixing ratio",
                "units": "kg kg^-1",
                "description": null
            },
            {
                "label": "Sea salt aerosol (0.5 - 5 \u00b5m) mixing ratio",
                "units": "kg kg^-1",
                "description": null
            },
            {
                "label": "Sea salt aerosol (5 - 20 \u00b5m) mixing ratio",
                "units": "kg kg^-1",
                "description": null
            },
            {
                "label": "Sea salt aerosol optical depth at 550 nm",
                "units": "dimensionless",
                "description": null
            },
            {
                "label": "Sea surface temperature",
                "units": "K",
                "description": null
            },
            {
                "label": "Sea-ice cover",
                "units": "(0 - 1)",
                "description": null
            },
            {
                "label": "Skin reservoir content",
                "units": "m of water equivalent",
                "description": null
            },
            {
                "label": "Skin temperature",
                "units": "K",
                "description": null
            },
            {
                "label": "Snow albedo",
                "units": "(0 - 1)",
                "description": null
            },
            {
                "label": "Snow depth",
                "units": "m of water equivalent",
                "description": null
            },
            {
                "label": "Soil clay content",
                "units": "%",
                "description": null
            },
            {
                "label": "Soil type",
                "units": "dimensionless",
                "description": null
            },
            {
                "label": "Specific cloud ice water content",
                "units": "kg kg^-1",
                "description": null
            },
            {
                "label": "Specific cloud liquid water content",
                "units": "kg kg^-1",
                "description": null
            },
            {
                "label": "Specific humidity",
                "units": "kg kg^-1",
                "description": null
            },
            {
                "label": "Specific rain water content",
                "units": "kg kg^-1",
                "description": null
            },
            {
                "label": "Specific snow water content",
                "units": "kg kg^-1",
                "description": null
            },
            {
                "label": "Stratospheric ozone tracer",
                "units": "kg kg^-1",
                "description": null
            },
            {
                "label": "Sulphate aerosol mixing ratio",
                "units": "kg kg^-1",
                "description": null
            },
            {
                "label": "Sulphate aerosol optical depth at 550 nm",
                "units": "dimensionless",
                "description": null
            },
            {
                "label": "Sulphur dioxide",
                "units": "kg kg^-1",
                "description": null
            },
            {
                "label": "Surface Geopotential",
                "units": "m^2 s^-2",
                "description": null
            },
            {
                "label": "Surface pressure",
                "units": "Pa",
                "description": null
            },
            {
                "label": "Surface roughness",
                "units": "m",
                "description": null
            },
            {
                "label": "Temperature",
                "units": "K",
                "description": null
            },
            {
                "label": "Terpenes",
                "units": "kg kg^-1",
                "description": null
            },
            {
                "label": "Total aerosol optical depth at 1240 nm",
                "units": "dimensionless",
                "description": null
            },
            {
                "label": "Total aerosol optical depth at 469 nm",
                "units": "dimensionless",
                "description": null
            },
            {
                "label": "Total aerosol optical depth at 550 nm",
                "units": "dimensionless",
                "description": null
            },
            {
                "label": "Total aerosol optical depth at 670 nm",
                "units": "dimensionless",
                "description": null
            },
            {
                "label": "Total aerosol optical depth at 865 nm",
                "units": "dimensionless",
                "description": null
            },
            {
                "label": "Total cloud cover",
                "units": "(0 - 1)",
                "description": null
            },
            {
                "label": "Total column acetone",
                "units": "kg m^-2",
                "description": null
            },
            {
                "label": "Total column aldehydes",
                "units": "kg m^-2",
                "description": null
            },
            {
                "label": "Total column carbon monoxide",
                "units": "kg m^-2",
                "description": null
            },
            {
                "label": "Total column ethane",
                "units": "kg m^-2",
                "description": null
            },
            {
                "label": "Total column ethanol",
                "units": "kg m^-2",
                "description": null
            },
            {
                "label": "Total column ethene",
                "units": "kg m^-2",
                "description": null
            },
            {
                "label": "Total column formaldehyde",
                "units": "kg m^-2",
                "description": null
            },
            {
                "label": "Total column formic acid",
                "units": "kg m^-2",
                "description": null
            },
            {
                "label": "Total column hydrogen peroxide",
                "units": "kg m^-2",
                "description": null
            },
            {
                "label": "Total column hydroxyl radical",
                "units": "kg m^-2",
                "description": null
            },
            {
                "label": "Total column isoprene",
                "units": "kg m^-2",
                "description": null
            },
            {
                "label": "Total column methane",
                "units": "kg m^-2",
                "description": null
            },
            {
                "label": "Total column methanol",
                "units": "kg m^-2",
                "description": null
            },
            {
                "label": "Total column methyl peroxide",
                "units": "kg m^-2",
                "description": null
            },
            {
                "label": "Total column nitric acid",
                "units": "kg m^-2",
                "description": null
            },
            {
                "label": "Total column nitrogen dioxide",
                "units": "kg m^-2",
                "description": null
            },
            {
                "label": "Total column nitrogen monoxide",
                "units": "kg m^-2",
                "description": null
            },
            {
                "label": "Total column olefins",
                "units": "kg m^-2",
                "description": null
            },
            {
                "label": "Total column organic nitrates",
                "units": "kg m^-2",
                "description": null
            },
            {
                "label": "Total column ozone",
                "units": "kg m^-2",
                "description": null
            },
            {
                "label": "Total column paraffins",
                "units": "kg m^-2",
                "description": null
            },
            {
                "label": "Total column peroxyacetyl nitrate",
                "units": "kg m^-2",
                "description": null
            },
            {
                "label": "Total column propane",
                "units": "kg m^-2",
                "description": null
            },
            {
                "label": "Total column sulphur dioxide",
                "units": "kg m^-2",
                "description": null
            },
            {
                "label": "Total column water",
                "units": "kg m^-2",
                "description": null
            },
            {
                "label": "Total column water vapour",
                "units": "kg m^-2",
                "description": null
            },
            {
                "label": "Type of high vegetation",
                "units": "dimensionless",
                "description": null
            },
            {
                "label": "Type of low vegetation",
                "units": "dimensionless",
                "description": null
            },
            {
                "label": "U-component of wind",
                "units": "m s^-1",
                "description": null
            },
            {
                "label": "UV visible albedo for diffuse radiation",
                "units": "(0 - 1)",
                "description": null
            },
            {
                "label": "UV visible albedo for direct radiation",
                "units": "(0 - 1)",
                "description": null
            },
            {
                "label": "V-component of wind",
                "units": "m s^-1",
                "description": null
            },
            {
                "label": "Vertical velocity",
                "units": "Pa s^-1",
                "description": null
            },
            {
                "label": "Vertically integrated mass of dust aerosol (0.03 - 0.55 \u00b5m)",
                "units": "kg m^-2",
                "description": null
            },
            {
                "label": "Vertically integrated mass of dust aerosol (0.55 - 9 \u00b5m)",
                "units": "kg m^-2",
                "description": null
            },
            {
                "label": "Vertically integrated mass of dust aerosol (9 - 20 \u00b5m)",
                "units": "kg m^-2",
                "description": null
            },
            {
                "label": "Vertically integrated mass of hydrophilic black carbon aerosol",
                "units": "kg m^-2",
                "description": null
            },
            {
                "label": "Vertically integrated mass of hydrophilic organic matter aerosol",
                "units": "kg m^-2",
                "description": null
            },
            {
                "label": "Vertically integrated mass of hydrophobic black carbon aerosol",
                "units": "kg m^-2",
                "description": null
            },
            {
                "label": "Vertically integrated mass of hydrophobic organic matter aerosol",
                "units": "kg m^-2",
                "description": null
            },
            {
                "label": "Vertically integrated mass of sea salt aerosol (0.03 - 0.5 \u00b5m)",
                "units": "kg m^-2",
                "description": null
            },
            {
                "label": "Vertically integrated mass of sea salt aerosol (0.5 - 5 \u00b5m)",
                "units": "kg m^-2",
                "description": null
            },
            {
                "label": "Vertically integrated mass of sea salt aerosol (5 - 20 \u00b5m)",
                "units": "kg m^-2",
                "description": null
            },
            {
                "label": "Vertically integrated mass of sulphate aerosol",
                "units": "kg m^-2",
                "description": null
            }
        ],
        "fulltext": null,
        "high_priority_terms": "",
        "popularity": 1,
        "search_field": "'12':83B,318B '2003':304B '3':327B '4':15B '4d':337B '4d-var':336B 'abl':192B 'account':343B 'accur':294B 'across':33B 'air':74B 'allow':129B,168B,211B 'although':277B,306B 'alway':252B 'analysi':113B,308B 'around':240B 'assimil':61B,189B,279B,339B,356B 'atmospher':12B,24B,48B,111B,209B,223B 'avail':94B,231B,302B 'back':137B,164B 'base':49B,63B 'benefit':181B 'best':104B 'bias':195B 'call':59B,112B 'cam':2A,6A 'cams-global-reanalysis-eac4':1A 'centr':72B,77B 'chang':272B 'chemistri':56B 'chunk':311B 'collect':158B 'combin':27B,91B 'complet':39B 'composit':13B,25B 'consid':310B 'consist':41B 'constraint':147B 'conveni':261B 'coverag':218B 'data':29B,60B,204B,207B,217B,283B,313B 'dataset':42B,135B,264B 'decad':141B 'direct':228B 'drastic':273B 'eac4':5A,9A,10B,299B,323B 'ecmwf':11B,20B,86B 'estim':105B,194B,213B,235B,295B,325B 'everi':79B,326B 'evolut':353B 'exact':346B 'forecast':76B,89B,119B,151B 'format':256B 'fourth':18B 'generat':19B 'global':3A,7A,21B,38B 'globe':242B 'go':162B,322B 'good':202B 'good-qual':201B 'grid':238B 'hole':284B 'hour':82B,84B,319B,328B 'improv':118B,173B 'ingest':171B 'initi':286B 'issu':121B,149B 'law':52B 'lead':291B 'less':293B 'locat':215B 'long':250B 'low':220B 'made':332B 'make':257B 'mani':81B 'method':66B,340B 'model':28B,45B,210B,352B 'much':287B 'network':289B 'new':103B 'newli':93B 'numer':69B 'observ':31B,95B,159B,178B,197B,229B,269B,350B 'one':321B 'onward':305B 'optim':98B 'origin':177B 'output':246B 'period':251B 'physic':54B 'point':239B 'pollut':224B 'poor':206B 'popular':263B 'possibl':333B 'predict':71B 'previous':88B 'principl':58B 'procedur':309B 'produc':101B 'product':187B 'provid':324B 'provis':132B,233B 'qualiti':75B,183B,203B 'reanalysi':4A,8A,14B,22B,26B,122B,142B,186B,258B 'reason':298B 'regular':245B 'resolv':282B 'sift':200B 'span':136B 'sparser':288B 'state':108B 'system':190B,270B,280B 'take':342B 'time':150B,156B,166B,247B,275B,347B 'updat':117B 'use':43B,67B,253B 'var':338B 'version':174B 'way':99B,127B 'weather':70B 'window':316B,357B 'within':354B 'work':123B,266B 'world':35B 'worldwid':329B",
        "fts": ""
    },
    {
        "resource_id": 3,
        "resource_uid": "cams-global-reanalysis-eac4-monthly",
        "constraints": "an url",
        "form": "an url",
        "layout": "an url",
        "previewimage": "an url",
        "adaptor": null,
        "adaptor_properties_hash": "1cede861e0c4ff7c58318d5bba2961f1",
        "api_enforce_constraints": false,
        "disabled_reason": null,
        "sources_hash": "19848060eb1e485b587e22ac28e8141e",
<<<<<<< HEAD
=======
        "sanity_check": null,
        "sanity_check_conf": null,
>>>>>>> e0ea7070
        "related_resources_keywords": [],
        "sanity_check": null,
        "geo_extent": null,
        "begin_date": "2003-01-01",
        "end_date": "2021-06-30",
        "publication_date": "2020-02-06",
        "record_update": "2025-07-22 13:48:17.271332+02:00",
        "resource_update": "2020-02-06",
        "abstract": "EAC4 (ECMWF Atmospheric Composition Reanalysis 4) is the fourth generation ECMWF global reanalysis of atmospheric composition. Reanalysis combines model data with observations from across the world into a globally complete and consistent dataset using a model of the atmosphere based on the laws of physics and chemistry. This principle, called data assimilation, is based on the method used by numerical weather prediction centres and air quality forecasting centres, where every so many hours (12 hours at ECMWF) a previous forecast is combined with newly available observations in an optimal way to produce a new best estimate of the state of the atmosphere, called analysis, from which an updated, improved forecast is issued. Reanalysis works in the same way to allow for the provision of a dataset spanning back more than a decade. Reanalysis does not have the constraint of issuing timely forecasts, so there is more time to collect observations, and when going further back in time, to allow for the ingestion of improved versions of the original observations, which all benefit the quality of the reanalysis product.\\n\\nThe assimilation system is able to estimate biases between observations and to sift good-quality data from poor data. The atmosphere model allows for estimates at locations where data coverage is low or for atmospheric pollutants for which no direct observations are available. The provision of estimates at each grid point around the globe for each regular output time, over a long period, always using the same format, makes reanalysis a very convenient and popular dataset to work with.\\n\\nThe observing system has changed drastically over time, and although the assimilation system can resolve data holes, the initially much sparser networks will lead to less accurate estimates. For this reason, EAC4 is only available from 2003 onwards.\\n\\nAlthough the analysis procedure considers chunks of data in a window of 12 hours in one go, EAC4 provides estimates every 3 hours, worldwide. This is made possible by the 4D-Var assimilation method, which takes account of the exact timing of the observations and model evolution within the assimilation window.",
        "citation": "{\"Inness et al. (2019), http://www.atmos-chem-phys.net/19/3515/2019\"}",
        "contactemail": "copernicus-support@ecmwf.int",
        "description": [
            {
                "id": "file-format",
                "label": "File format",
                "value": "GRIB (optional conversion to netCDF)"
            },
            {
                "id": "data-type",
                "label": "Data type",
                "value": "Gridded"
            },
            {
                "id": "horizontal-coverage",
                "label": "Horizontal coverage",
                "value": "Global"
            },
            {
                "id": "horizontal-resolution",
                "label": "Horizontal resolution",
                "value": "0.75\u00b0x0.75\u00b0"
            },
            {
                "id": "temporal-coverage",
                "label": "Temporal coverage",
                "value": "2003 to 2022"
            },
            {
                "id": "temporal-resolution",
                "label": "Temporal resolution",
                "value": "monthly"
            },
            {
                "id": "vertical-coverage",
                "label": "Vertical coverage",
                "value": "Surface, total column, 1 model level and 25 pressure levels."
            },
            {
                "id": "vertical-resolution",
                "label": "Vertical resolution",
                "value": "The lowest model level, Pressure levels: 1000, 950, 925, 900, 850, 800, 700, 600, 500, 400, 300, 250, 200, 150, 100, 70, 50, 30, 20, 10, 7, 5, 3, 2, 1 hPa"
            },
            {
                "id": "update-frequency",
                "label": "Update frequency",
                "value": "Twice a year with 4-6 month delay"
            },
            {
                "id": "versions",
                "label": "Versions",
                "value": "Only one version"
            }
        ],
        "documentation": [
            {
                "url": "https://confluence.ecmwf.int/x/OIX4B",
                "title": "CAMS Reanalysis data documentation",
                "description": "Overall description of CAMS Reanalysis dataset."
            },
            {
                "url": "https://confluence.ecmwf.int/x/OIX4B#CAMS:Reanalysisdatadocumentation-Knownissues",
                "title": "Known issues",
                "description": "Information about known issues found within the CAMS global reanalysis dataset."
            },
            {
                "url": "https://atmosphere.copernicus.eu/node/325#fe56bdb4-1bdf-4d47-b46b-261a1ea57243",
                "title": "Evaluation and quality assurance (EQA) reports",
                "description": "Detailed validation reports"
            },
            {
                "url": "http://www.atmos-chem-phys.net/19/3515/2019/",
                "title": "Data citation",
                "description": "Inness et al. (2019), http://www.atmos-chem-phys.net/19/3515/2019"
            }
        ],
        "doi": null,
        "ds_contactemail": "copernicus-support@ecmwf.int",
        "ds_responsible_organisation": "ECMWF",
        "ds_responsible_organisation_role": null,
        "file_format": null,
        "format_version": "1",
        "hidden": false,
        "lineage": "Copernicus Atmospheric Monitoring Service",
        "representative_fraction": null,
        "responsible_organisation": "ECMWF",
        "responsible_organisation_role": "pointOfContact",
        "responsible_organisation_website": "https://www.ecmwf.int/",
        "portal": "c3s",
        "qa_flag": false,
        "qos_tags": [],
        "title": "CAMS global reanalysis (EAC4) monthly averaged fields",
        "topic": "climatologyMeteorologyAtmosphere",
        "type": "dataset",
        "unit_measure": null,
        "use_limitation": "Content accessible through the ADS may only be used under the terms of the licenses attributed to each particular resource.",
        "variables": [
            {
                "label": "2m dewpoint temperature",
                "units": "K",
                "description": null
            },
            {
                "label": "2m temperature",
                "units": "K",
                "description": null
            },
            {
                "label": "Black carbon aerosol optical depth at 550 nm",
                "units": "dimensionless",
                "description": null
            },
            {
                "label": "Carbon monoxide",
                "units": "kg kg^-1",
                "description": null
            },
            {
                "label": "Charnock",
                "units": "~",
                "description": null
            },
            {
                "label": "Dust aerosol (0.03 - 0.55 \u00b5m) mixing ratio",
                "units": "kg kg^-1",
                "description": null
            },
            {
                "label": "Dust aerosol (0.55 - 0.9 \u00b5m) mixing ratio",
                "units": "kg kg^-1",
                "description": null
            },
            {
                "label": "Dust aerosol (0.9 - 20 \u00b5m) mixing ratio",
                "units": "kg kg^-1",
                "description": null
            },
            {
                "label": "Dust aerosol optical depth at 550 nm",
                "units": "dimensionless",
                "description": null
            },
            {
                "label": "Ethane",
                "units": "kg kg^-1",
                "description": null
            },
            {
                "label": "Formaldehyde",
                "units": "kg kg^-1",
                "description": null
            },
            {
                "label": "Geopotential",
                "units": "m^2 s^-2",
                "description": null
            },
            {
                "label": "Hydrophilic black carbon aerosol mixing ratio",
                "units": "kg kg^-1",
                "description": null
            },
            {
                "label": "Hydrophilic organic matter aerosol mixing ratio",
                "units": "kg kg^-1",
                "description": null
            },
            {
                "label": "Hydrophobic black carbon aerosol mixing ratio",
                "units": "kg kg^-1",
                "description": null
            },
            {
                "label": "Hydrophobic organic matter aerosol mixing ratio",
                "units": "kg kg^-1",
                "description": null
            },
            {
                "label": "Hydroxyl radical",
                "units": "kg kg^-1",
                "description": null
            },
            {
                "label": "Ice temperature layer 1",
                "units": "K",
                "description": null
            },
            {
                "label": "Isoprene",
                "units": "kg kg^-1",
                "description": null
            },
            {
                "label": "Leaf area index, high vegetation",
                "units": "m^2 m^-2",
                "description": null
            },
            {
                "label": "Leaf area index, low vegetation",
                "units": "m^2 m^-2",
                "description": null
            },
            {
                "label": "Mean sea level pressure",
                "units": "Pa",
                "description": null
            },
            {
                "label": "Methane (chemistry)",
                "units": "kg kg^-1",
                "description": null
            },
            {
                "label": "Nitric acid",
                "units": "kg kg^-1",
                "description": null
            },
            {
                "label": "Nitrogen dioxide",
                "units": "kg kg^-1",
                "description": null
            },
            {
                "label": "Nitrogen monoxide",
                "units": "kg kg^-1",
                "description": null
            },
            {
                "label": "Organic matter aerosol optical depth at 550 nm",
                "units": "dimensionless",
                "description": null
            },
            {
                "label": "Ozone",
                "units": "kg kg^-1",
                "description": null
            },
            {
                "label": "Particulate matter d < 10 \u00b5m (PM10)",
                "units": "kg m^-3",
                "description": null
            },
            {
                "label": "Particulate matter d < 2.5 \u00b5m (PM2.5)",
                "units": "kg m^-3",
                "description": null
            },
            {
                "label": "Peroxyacetyl nitrate",
                "units": "kg kg^-1",
                "description": null
            },
            {
                "label": "Potential vorticity",
                "units": "K m^2 kg^-1 s^-1",
                "description": null
            },
            {
                "label": "Propane",
                "units": "kg kg^-1",
                "description": null
            },
            {
                "label": "Relative humidity",
                "units": "%",
                "description": null
            },
            {
                "label": "SO2 precursor mixing ratio",
                "units": "kg kg^-1",
                "description": null
            },
            {
                "label": "Sea salt aerosol (0.03 - 0.5 \u00b5m) mixing ratio",
                "units": "kg kg^-1",
                "description": null
            },
            {
                "label": "Sea salt aerosol (0.5 - 5 \u00b5m) mixing ratio",
                "units": "kg kg^-1",
                "description": null
            },
            {
                "label": "Sea salt aerosol (5 - 20 \u00b5m) mixing ratio",
                "units": "kg kg^-1",
                "description": null
            },
            {
                "label": "Sea salt aerosol optical depth at 550 nm",
                "units": "dimensionless",
                "description": null
            },
            {
                "label": "Sea surface temperature",
                "units": "K",
                "description": null
            },
            {
                "label": "Sea-ice cover",
                "units": "(0 - 1)",
                "description": null
            },
            {
                "label": "Snow albedo",
                "units": "(0 - 1)",
                "description": null
            },
            {
                "label": "Snow density",
                "units": "kg m^-3",
                "description": null
            },
            {
                "label": "Snow depth",
                "units": "m of water equivalent",
                "description": null
            },
            {
                "label": "Soil temperature level 1",
                "units": "K",
                "description": null
            },
            {
                "label": "Specific humidity",
                "units": "kg kg^-1",
                "description": null
            },
            {
                "label": "Sulphate aerosol mixing ratio",
                "units": "kg kg^-1",
                "description": null
            },
            {
                "label": "Sulphate aerosol optical depth at 550 nm",
                "units": "dimensionless",
                "description": null
            },
            {
                "label": "Sulphur dioxide",
                "units": "kg kg^-1",
                "description": null
            },
            {
                "label": "Surface pressure",
                "units": "Pa",
                "description": null
            },
            {
                "label": "Temperature",
                "units": "K",
                "description": null
            },
            {
                "label": "Temperature of snow layer",
                "units": "K",
                "description": null
            },
            {
                "label": "Total aerosol optical depth at 550 nm",
                "units": "dimensionless",
                "description": null
            },
            {
                "label": "Total column carbon monoxide",
                "units": "kg m^-2",
                "description": null
            },
            {
                "label": "Total column ethane",
                "units": "kg m^-2",
                "description": null
            },
            {
                "label": "Total column formaldehyde",
                "units": "kg m^-2",
                "description": null
            },
            {
                "label": "Total column hydroxyl radical",
                "units": "kg m^-2",
                "description": null
            },
            {
                "label": "Total column isoprene",
                "units": "kg m^-2",
                "description": null
            },
            {
                "label": "Total column methane",
                "units": "kg m^-2",
                "description": null
            },
            {
                "label": "Total column nitric acid",
                "units": "kg m^-2",
                "description": null
            },
            {
                "label": "Total column nitrogen dioxide",
                "units": "kg m^-2",
                "description": null
            },
            {
                "label": "Total column nitrogen monoxide",
                "units": "kg m^-2",
                "description": null
            },
            {
                "label": "Total column ozone",
                "units": "kg m^-2",
                "description": null
            },
            {
                "label": "Total column peroxyacetyl nitrate",
                "units": "kg m^-2",
                "description": null
            },
            {
                "label": "Total column propane",
                "units": "kg m^-2",
                "description": null
            },
            {
                "label": "Total column sulphur dioxide",
                "units": "kg m^-2",
                "description": null
            },
            {
                "label": "Total column water",
                "units": "kg m^-2",
                "description": null
            },
            {
                "label": "Total column water vapour",
                "units": "kg m^-2",
                "description": null
            },
            {
                "label": "Vertical velocity",
                "units": "Pa s^-1",
                "description": null
            },
            {
                "label": "Vertically integrated mass of dust aerosol (0.03 - 0.55 \u00b5m)",
                "units": "kg m^-2",
                "description": null
            },
            {
                "label": "Vertically integrated mass of dust aerosol (0.55 - 9 \u00b5m)",
                "units": "kg m^-2",
                "description": null
            },
            {
                "label": "Vertically integrated mass of dust aerosol (9 - 20 \u00b5m)",
                "units": "kg m^-2",
                "description": null
            },
            {
                "label": "Vertically integrated mass of hydrophilic black carbon aerosol",
                "units": "kg m^-2",
                "description": null
            },
            {
                "label": "Vertically integrated mass of hydrophilic organic matter aerosol",
                "units": "kg m^-2",
                "description": null
            },
            {
                "label": "Vertically integrated mass of hydrophobic black carbon aerosol",
                "units": "kg m^-2",
                "description": null
            },
            {
                "label": "Vertically integrated mass of hydrophobic organic matter aerosol",
                "units": "kg m^-2",
                "description": null
            },
            {
                "label": "Vertically integrated mass of sea salt aerosol (0.03 - 0.5 \u00b5m)",
                "units": "kg m^-2",
                "description": null
            },
            {
                "label": "Vertically integrated mass of sea salt aerosol (0.5 - 5 \u00b5m)",
                "units": "kg m^-2",
                "description": null
            },
            {
                "label": "Vertically integrated mass of sea salt aerosol (5 - 20 \u00b5m)",
                "units": "kg m^-2",
                "description": null
            },
            {
                "label": "Vertically integrated mass of sulphate aerosol",
                "units": "kg m^-2",
                "description": null
            },
            {
                "label": "Vertically integrated mass of sulphur dioxide",
                "units": "kg m^-2",
                "description": null
            }
        ],
        "fulltext": null,
        "high_priority_terms": "",
        "popularity": 1,
        "search_field": "'12':87B,325B '2003':310B '3':334B '4':19B '4d':344B '4d-var':343B 'abl':197B 'account':350B 'accur':300B 'across':37B 'air':78B 'allow':133B,172B,216B 'although':283B 'alway':257B 'analysi':117B,315B 'around':245B 'assimil':65B,194B,285B,346B,363B 'atmospher':16B,28B,52B,115B,214B,228B 'avail':98B,236B,308B 'averag':12A 'back':141B,168B 'base':53B,67B 'benefit':185B 'best':108B 'bias':200B 'call':63B,116B 'cam':2A,7A 'cams-global-reanalysis-eac4-monthly':1A 'centr':76B,81B 'chang':278B 'chemistri':60B 'chunk':318B 'collect':162B 'combin':31B,95B 'complet':43B 'composit':17B,29B 'consid':317B 'consist':45B 'constraint':151B 'conveni':266B 'coverag':223B 'data':33B,64B,209B,212B,222B,289B,320B 'dataset':46B,139B,269B 'decad':145B 'direct':233B 'drastic':279B 'eac4':5A,10A,14B,305B,330B 'ecmwf':15B,24B,90B 'estim':109B,199B,218B,240B,301B,332B 'everi':83B,333B 'evolut':360B 'exact':353B 'field':13A 'forecast':80B,93B,123B,155B 'format':261B 'fourth':22B 'generat':23B 'global':3A,8A,25B,42B 'globe':247B 'go':166B,329B 'good':207B 'good-qual':206B 'grid':243B 'hole':290B 'hour':86B,88B,326B,335B 'improv':122B,177B 'ingest':175B 'initi':292B 'issu':125B,153B 'law':56B 'lead':297B 'less':299B 'locat':220B 'long':255B 'low':225B 'made':339B 'make':262B 'mani':85B 'method':70B,347B 'model':32B,49B,215B,359B 'month':6A,11A 'much':293B 'n':192B,273B,312B 'nalthough':313B 'network':295B 'new':107B 'newli':97B 'nthe':193B,274B 'numer':73B 'observ':35B,99B,163B,182B,202B,234B,275B,357B 'one':328B 'onward':311B 'optim':102B 'origin':181B 'output':251B 'period':256B 'physic':58B 'point':244B 'pollut':229B 'poor':211B 'popular':268B 'possibl':340B 'predict':75B 'previous':92B 'principl':62B 'procedur':316B 'produc':105B 'product':191B 'provid':331B 'provis':136B,238B 'qualiti':79B,187B,208B 'reanalysi':4A,9A,18B,26B,30B,126B,146B,190B,263B 'reason':304B 'regular':250B 'resolv':288B 'sift':205B 'span':140B 'sparser':294B 'state':112B 'system':195B,276B,286B 'take':349B 'time':154B,160B,170B,252B,281B,354B 'updat':121B 'use':47B,71B,258B 'var':345B 'version':178B 'way':103B,131B 'weather':74B 'window':323B,364B 'within':361B 'work':127B,271B 'world':39B 'worldwid':336B",
        "fts": ""
    },
    {
        "resource_id": 5,
        "resource_uid": "derived-near-surface-meteorological-variables",
        "constraints": "an url",
        "form": "an url",
        "layout": "an url",
        "previewimage": "an url",
        "adaptor": null,
        "adaptor_properties_hash": "ecf1911da4bb67042825eeee574fea9d",
        "api_enforce_constraints": false,
        "disabled_reason": null,
        "sources_hash": "a1208340405b01afb52f50a5423a87cb",
<<<<<<< HEAD
=======
        "sanity_check": null,
        "sanity_check_conf": null,
>>>>>>> e0ea7070
        "related_resources_keywords": [],
        "sanity_check": null,
        "geo_extent": {
            "bboxE": 360,
            "bboxN": 89,
            "bboxS": -89,
            "bboxW": 0
        },
        "begin_date": "1979-01-01",
        "end_date": "2018-12-31",
        "publication_date": "2020-02-11",
        "record_update": "2025-07-22 13:48:17.344594+02:00",
        "resource_update": "2020-02-11",
        "abstract": "This dataset provides bias-corrected reconstruction of near-surface meteorological variables derived from the fifth generation of the European Centre for Medium-Range Weather Forecasts  (ECMWF) atmospheric reanalyses (ERA5). It is intended to be used as a meteorological forcing dataset for land surface and hydrological models.",
        "citation": null,
        "contactemail": "https://support.ecmwf.int",
        "description": [],
        "documentation": [],
        "doi": "10.24381/cds.20d54e34",
        "ds_contactemail": "https://support.ecmwf.int",
        "ds_responsible_organisation": "ECMWF",
        "ds_responsible_organisation_role": "publisher",
        "file_format": "grib",
        "format_version": null,
        "hidden": false,
        "lineage": "EC Copernicus program",
        "representative_fraction": 0.25,
        "responsible_organisation": "ECMWF",
        "responsible_organisation_role": "pointOfContact",
        "responsible_organisation_website": "https://www.ecmwf.int/",
        "portal": "c3s",
        "qa_flag": false,
        "qos_tags": [],
        "title": "Near surface meteorological variables from 1979 to 2019 derived from bias-corrected reanalysis",
        "topic": "climatologyMeteorologyAtmosphere",
        "type": "dataset",
        "unit_measure": "dd",
        "use_limitation": "Content accessible through the CDS may only be used under the terms of the licenses attributed to each particular resource.",
        "variables": [],
        "fulltext": null,
        "high_priority_terms": "",
        "popularity": 1,
        "search_field": "'1979':12A '2019':14A 'atmospher':50B 'bias':18A,25B 'bias-correct':17A,24B 'centr':42B 'correct':19A,26B 'dataset':22B,63B 'deriv':2A,15A,34B 'derived-near-surface-meteorological-vari':1A 'ecmwf':49B 'era5':52B 'european':41B 'fifth':37B 'forc':62B 'forecast':48B 'generat':38B 'hydrolog':68B 'intend':55B 'land':65B 'medium':45B 'medium-rang':44B 'meteorolog':5A,9A,32B,61B 'model':69B 'near':3A,7A,30B 'near-surfac':29B 'provid':23B 'rang':46B 'reanalys':51B 'reanalysi':20A 'reconstruct':27B 'surfac':4A,8A,31B,66B 'use':58B 'variabl':6A,10A,33B 'weather':47B",
        "fts": ""
    },
    {
        "resource_id": 1,
        "resource_uid": "reanalysis-era5-land",
        "constraints": "an url",
        "form": "an url",
        "layout": "an url",
        "previewimage": "an url",
        "adaptor": null,
        "adaptor_properties_hash": "d438ae8e43fd3d28f86506224392d4d5",
<<<<<<< HEAD
        "api_enforce_constraints": true,
        "disabled_reason": null,
        "sources_hash": "b7875c9c1af9e7e8d8a03046b7d7f867",
=======
        "sources_hash": "e88f2c04649d3f7e312cdaaa1fef4d7b",
        "sanity_check": null,
        "sanity_check_conf": null,
>>>>>>> e0ea7070
        "related_resources_keywords": [],
        "sanity_check": null,
        "geo_extent": {
            "bboxE": 360,
            "bboxN": 89,
            "bboxS": -89,
            "bboxW": 0
        },
        "begin_date": "1950-01-01",
        "end_date": "2023-02-11",
        "publication_date": "2019-07-12",
        "record_update": "2025-07-22 13:48:16.766749+02:00",
        "resource_update": "2023-02-17",
        "abstract": "ERA5-Land is a reanalysis dataset providing a consistent view of the evolution of land variables over several decades at an enhanced resolution compared to ERA5. ERA5-Land has been produced by replaying the land component of the ECMWF ERA5 climate reanalysis. Reanalysis combines model data with observations from across the world into a globally complete and consistent dataset using the laws of physics. Reanalysis produces data that goes several decades back in time, providing an accurate description of the climate of the past.",
        "citation": null,
        "contactemail": "https://support.ecmwf.int",
        "description": [],
        "documentation": [],
        "doi": "10.24381/cds.e2161bac",
        "ds_contactemail": "https://support.ecmwf.int",
        "ds_responsible_organisation": "ECMWF",
        "ds_responsible_organisation_role": "publisher",
        "file_format": "{grib,netcdf}",
        "format_version": null,
        "hidden": false,
        "lineage": "EC Copernicus program",
        "representative_fraction": 0.25,
        "responsible_organisation": "ECMWF",
        "responsible_organisation_role": "pointOfContact",
        "responsible_organisation_website": "https://www.ecmwf.int/",
        "portal": "c3s",
        "qa_flag": true,
        "qos_tags": [
            "tag1",
            "tag2",
            "tag3"
        ],
        "title": "ERA5-Land hourly data from 1950 to present",
        "topic": "climatologyMeteorologyAtmosphere",
        "type": "dataset",
        "unit_measure": "dd",
        "use_limitation": "Content accessible through the CDS may only be used under the terms of the licenses attributed to each particular resource.",
        "variables": [],
        "fulltext": null,
        "high_priority_terms": "reanalysis ERA5 land",
        "popularity": 500,
        "search_field": "'1950':11A 'accur':92B 'across':65B 'back':87B 'climat':56B,96B 'combin':59B 'compar':38B 'complet':71B 'compon':51B 'consist':23B,73B 'data':9A,61B,82B 'dataset':20B,74B 'decad':33B,86B 'descript':93B 'ecmwf':54B 'enhanc':36B 'era5':3A,6A,15B,40B,42B,55B,101 'era5-land':5A,14B,41B 'evolut':27B 'global':70B 'goe':84B 'hour':8A 'land':4A,7A,16B,29B,43B,50B,102 'law':77B 'model':60B 'observ':63B 'past':99B 'physic':79B 'present':13A 'produc':46B,81B 'provid':21B,90B 'reanalysi':2A,19B,57B,58B,80B,100 'reanalysis-era5-land':1A 'replay':48B 'resolut':37B 'sever':32B,85B 'time':89B 'use':75B 'variabl':30B 'view':24B 'world':67B",
        "fts": "'era5':2 'land':3 'reanalysi':1"
    },
    {
        "resource_id": 6,
        "resource_uid": "reanalysis-era5-land-monthly-means",
        "constraints": "an url",
        "form": "an url",
        "layout": "an url",
        "previewimage": "an url",
        "adaptor": null,
        "adaptor_properties_hash": "8fc5de7036d57c7035ab6cdd175f216a",
        "api_enforce_constraints": false,
        "disabled_reason": null,
        "sources_hash": "40b9faaa0719118373b8d9303b0f9875",
<<<<<<< HEAD
=======
        "sanity_check": null,
        "sanity_check_conf": null,
>>>>>>> e0ea7070
        "related_resources_keywords": [],
        "sanity_check": null,
        "geo_extent": {
            "bboxE": 360,
            "bboxN": 89,
            "bboxS": -89,
            "bboxW": 0
        },
        "begin_date": "1950-01-01",
        "end_date": "2022-12-01",
        "publication_date": "2019-06-23",
        "record_update": "2025-07-22 13:48:17.519860+02:00",
        "resource_update": "2023-02-17",
        "abstract": "ERA5-Land is a reanalysis dataset providing a consistent view of the evolution of land variables over several decades at an enhanced resolution compared to ERA5. ERA5-Land has been produced by replaying the land component of the ECMWF ERA5 climate reanalysis. Reanalysis combines model data with observations from across the world into a globally complete and consistent dataset using the laws of physics. Reanalysis produces data that goes several decades back in time, providing an accurate description of the climate of the past.",
        "citation": null,
        "contactemail": "https://support.ecmwf.int",
        "description": [],
        "documentation": [],
        "doi": "10.24381/cds.68d2bb30",
        "ds_contactemail": "https://support.ecmwf.int",
        "ds_responsible_organisation": "ECMWF",
        "ds_responsible_organisation_role": "publisher",
        "file_format": "grib",
        "format_version": null,
        "hidden": false,
        "lineage": "EC Copernicus program",
        "representative_fraction": 0.25,
        "responsible_organisation": "ECMWF",
        "responsible_organisation_role": "pointOfContact",
        "responsible_organisation_website": "https://www.ecmwf.int/",
        "portal": "c3s",
        "qa_flag": false,
        "qos_tags": [],
        "title": "ERA5-Land monthly averaged data from 1950 to present",
        "topic": "climatologyMeteorologyAtmosphere",
        "type": "dataset",
        "unit_measure": "dd",
        "use_limitation": "Content accessible through the CDS may only be used under the terms of the licenses attributed to each particular resource.",
        "variables": [],
        "fulltext": "climate reanalysis past land era5 hydrology physics biosphere copernicus c3s conditions variables monthly means",
        "high_priority_terms": "",
        "popularity": 1,
        "search_field": "'1950':14A 'accur':95B 'across':68B 'averag':11A 'back':90B 'biospher':110C 'c3s':112C 'climat':59B,99B,103C 'combin':62B 'compar':41B 'complet':74B 'compon':54B 'condit':113C 'consist':26B,76B 'copernicus':111C 'data':12A,64B,85B 'dataset':23B,77B 'decad':36B,89B 'descript':96B 'ecmwf':57B 'enhanc':39B 'era5':3A,8A,18B,43B,45B,58B,107C 'era5-land':7A,17B,44B 'evolut':30B 'global':73B 'goe':87B 'hydrolog':108C 'land':4A,9A,19B,32B,46B,53B,106C 'law':80B 'mean':6A,116C 'model':63B 'month':5A,10A,115C 'observ':66B 'past':102B,105C 'physic':82B,109C 'present':16A 'produc':49B,84B 'provid':24B,93B 'reanalysi':2A,22B,60B,61B,83B,104C 'reanalysis-era5-land-monthly-means':1A 'replay':51B 'resolut':40B 'sever':35B,88B 'time':92B 'use':78B 'variabl':33B,114C 'view':27B 'world':70B",
        "fts": ""
    },
    {
        "resource_id": 7,
        "resource_uid": "reanalysis-era5-pressure-levels",
        "constraints": "an url",
        "form": "an url",
        "layout": "an url",
        "previewimage": "an url",
        "adaptor": null,
        "adaptor_properties_hash": "c67aaecc321198b58082d0d2a2ac8e86",
        "api_enforce_constraints": false,
        "disabled_reason": null,
        "sources_hash": "9c313d4668a1544424097d928b1c1a55",
<<<<<<< HEAD
=======
        "sanity_check": null,
        "sanity_check_conf": null,
>>>>>>> e0ea7070
        "related_resources_keywords": [],
        "sanity_check": null,
        "geo_extent": {
            "bboxE": 360,
            "bboxN": 89,
            "bboxS": -89,
            "bboxW": 0
        },
        "begin_date": "1959-01-01",
        "end_date": "2023-02-11",
        "publication_date": "2018-06-14",
        "record_update": "2025-07-22 13:48:17.609147+02:00",
        "resource_update": "2023-02-17",
        "abstract": "ERA5 is the fifth generation ECMWF reanalysis for the global climate and weather for the past 4 to 7 decades.\nCurrently data is available from 1950, with Climate Data Store entries for 1950-1978 (preliminary back extension) and from 1959 onwards (final release plus timely updates, this page).\nERA5 replaces the ERA-Interim reanalysis.",
        "citation": null,
        "contactemail": "https://support.ecmwf.int",
        "description": [],
        "documentation": [],
        "doi": "10.24381/cds.bd0915c6",
        "ds_contactemail": "https://support.ecmwf.int",
        "ds_responsible_organisation": "ECMWF",
        "ds_responsible_organisation_role": "publisher",
        "file_format": "grib",
        "format_version": null,
        "hidden": false,
        "lineage": "EC Copernicus program",
        "representative_fraction": 0.25,
        "responsible_organisation": "ECMWF",
        "responsible_organisation_role": "pointOfContact",
        "responsible_organisation_website": "https://www.ecmwf.int/",
        "portal": "c3s",
        "qa_flag": false,
        "qos_tags": [],
        "title": "ERA5 hourly data on pressure levels from 1959 to present",
        "topic": "climatologyMeteorologyAtmosphere",
        "type": "dataset",
        "unit_measure": "dd",
        "use_limitation": "Content accessible through the CDS may only be used under the terms of the licenses attributed to each particular resource.",
        "variables": [],
        "fulltext": null,
        "high_priority_terms": "",
        "popularity": 1,
        "search_field": "'-1978':49B '1950':41B,48B '1959':13A,55B '4':32B '7':34B 'avail':39B 'back':51B 'climat':26B,43B 'current':36B 'data':8A,37B,44B 'decad':35B 'ecmwf':21B 'entri':46B 'era':68B 'era-interim':67B 'era5':3A,6A,16B,64B 'extens':52B 'fifth':19B 'final':57B 'generat':20B 'global':25B 'hour':7A 'interim':69B 'level':5A,11A 'onward':56B 'page':63B 'past':31B 'plus':59B 'preliminari':50B 'present':15A 'pressur':4A,10A 'reanalysi':2A,22B,70B 'reanalysis-era5-pressure-levels':1A 'releas':58B 'replac':65B 'store':45B 'time':60B 'updat':61B 'weather':28B",
        "fts": ""
    },
    {
        "resource_id": 9,
        "resource_uid": "reanalysis-era5-single-levels",
        "constraints": "an url",
        "form": "an url",
        "layout": "an url",
        "previewimage": "an url",
        "adaptor": null,
        "adaptor_properties_hash": "084d41397226a25b0c3b281948d46cc5",
<<<<<<< HEAD
        "api_enforce_constraints": false,
        "disabled_reason": null,
        "sources_hash": "c7da1c85e5c7d32fe46754eaea1bf18c",
=======
        "sources_hash": "4653b89428b6943c6f1c4c750cd50824",
        "sanity_check": null,
        "sanity_check_conf": [
            {
                "checks": {
                    "size": 2076588,
                    "time": 60,
                    "checksum": "01683b3d69dec4c7221e524e3f6697dd",
                    "extension": ".grib",
                    "content_type": "application/x-grib",
                    "content_length": 2076588
                },
                "settings": {
                    "randomise": false,
                    "max_runtime": 60.0
                },
                "parameters": {
                    "date": "2012-12-01",
                    "time": "12:00",
                    "variable": "2t",
                    "product_type": "reanalysis"
                },
                "collection_id": "reanalysis-era5-single-levels"
            }
        ],
>>>>>>> e0ea7070
        "related_resources_keywords": [],
        "sanity_check": null,
        "geo_extent": {
            "bboxE": 360,
            "bboxN": 89,
            "bboxS": -89,
            "bboxW": 0
        },
        "begin_date": "1959-01-01",
        "end_date": "2023-02-11",
        "publication_date": "2018-06-14",
        "record_update": "2025-07-22 13:48:17.963122+02:00",
        "resource_update": "2023-02-17",
        "abstract": "ERA5 is the fifth generation ECMWF reanalysis for the global climate and weather for the past 4 to 7 decades.\nCurrently data is available from 1950, with Climate Data Store entries for 1950-1978 (preliminary back extension) and from 1959 onwards (final release plus timely updates, this page).\nERA5 replaces the ERA-Interim reanalysis.",
        "citation": null,
        "contactemail": "https://support.ecmwf.int",
        "description": [],
        "documentation": [],
        "doi": "10.24381/cds.adbb2d47",
        "ds_contactemail": "https://support.ecmwf.int",
        "ds_responsible_organisation": "ECMWF",
        "ds_responsible_organisation_role": "publisher",
        "file_format": "grib",
        "format_version": null,
        "hidden": false,
        "lineage": "EC Copernicus program",
        "representative_fraction": 0.25,
        "responsible_organisation": "ECMWF",
        "responsible_organisation_role": "pointOfContact",
        "responsible_organisation_website": "https://www.ecmwf.int/",
        "portal": "c3s",
        "qa_flag": false,
        "qos_tags": [],
        "title": "ERA5 hourly data on single levels from 1959 to present",
        "topic": "climatologyMeteorologyAtmosphere",
        "type": "dataset",
        "unit_measure": "dd",
        "use_limitation": "Content accessible through the CDS may only be used under the terms of the licenses attributed to each particular resource.",
        "variables": [],
        "fulltext": null,
        "high_priority_terms": "",
        "popularity": 1,
        "search_field": "'-1978':49B '1950':41B,48B '1959':13A,55B '4':32B '7':34B 'avail':39B 'back':51B 'climat':26B,43B 'current':36B 'data':8A,37B,44B 'decad':35B 'ecmwf':21B 'entri':46B 'era':68B 'era-interim':67B 'era5':3A,6A,16B,64B 'extens':52B 'fifth':19B 'final':57B 'generat':20B 'global':25B 'hour':7A 'interim':69B 'level':5A,11A 'onward':56B 'page':63B 'past':31B 'plus':59B 'preliminari':50B 'present':15A 'reanalysi':2A,22B,70B 'reanalysis-era5-single-levels':1A 'releas':58B 'replac':65B 'singl':4A,10A 'store':45B 'time':60B 'updat':61B 'weather':28B",
        "fts": ""
    },
    {
        "resource_id": 8,
        "resource_uid": "satellite-surface-radiation-budget",
        "constraints": "an url",
        "form": "an url",
        "layout": "an url",
        "previewimage": "an url",
        "adaptor": null,
        "adaptor_properties_hash": "13af12ccd2b08b3b8b5f6f5d2aadb44d",
        "api_enforce_constraints": false,
        "disabled_reason": null,
        "sources_hash": "04709d4d341b23ea755b29c77d3d5815",
<<<<<<< HEAD
=======
        "sanity_check": null,
        "sanity_check_conf": null,
>>>>>>> e0ea7070
        "related_resources_keywords": [],
        "sanity_check": null,
        "geo_extent": {
            "bboxE": 360,
            "bboxN": 89,
            "bboxS": -89,
            "bboxW": 0
        },
        "begin_date": "1982-01-01",
        "end_date": "2021-12-01",
        "publication_date": "2020-10-20",
        "record_update": "2025-07-22 13:48:17.657386+02:00",
        "resource_update": "2020-10-20",
        "abstract": "",
        "citation": null,
        "contactemail": "https://support.ecmwf.int",
        "description": [],
        "documentation": [],
        "doi": "10.24381/cds.cea58b5a",
        "ds_contactemail": "https://support.ecmwf.int/",
        "ds_responsible_organisation": "ECMWF",
        "ds_responsible_organisation_role": "publisher",
        "file_format": "NetCDF",
        "format_version": "3",
        "hidden": false,
        "lineage": "EC Copernicus program",
        "representative_fraction": 0.25,
        "responsible_organisation": "ECMWF",
        "responsible_organisation_role": "pointOfContact",
        "responsible_organisation_website": "https://www.ecmwf.int/",
        "portal": "c3s",
        "qa_flag": false,
        "qos_tags": [],
        "title": "Surface radiation budget from 1982 to present derived from satellite observations",
        "topic": "climatologyMeteorologyAtmosphere",
        "type": "dataset",
        "unit_measure": "dd",
        "use_limitation": "Content accessible through the CDS may only be used under the terms of the licenses attributed to each particular resource.",
        "variables": [],
        "fulltext": null,
        "high_priority_terms": "",
        "popularity": 1,
        "search_field": "'1982':10A 'budget':5A,8A 'deriv':13A 'observ':16A 'present':12A 'radiat':4A,7A 'satellit':2A,15A 'satellite-surface-radiation-budget':1A 'surfac':3A,6A",
        "fts": ""
    }
]<|MERGE_RESOLUTION|>--- conflicted
+++ resolved
@@ -11,11 +11,8 @@
         "api_enforce_constraints": false,
         "disabled_reason": null,
         "sources_hash": "48a771d06e98670e3aa8fff982c05d8a",
-<<<<<<< HEAD
-=======
         "sanity_check": null,
         "sanity_check_conf": null,
->>>>>>> e0ea7070
         "related_resources_keywords": [],
         "sanity_check": null,
         "geo_extent": null,
@@ -916,11 +913,8 @@
         "api_enforce_constraints": false,
         "disabled_reason": null,
         "sources_hash": "19848060eb1e485b587e22ac28e8141e",
-<<<<<<< HEAD
-=======
         "sanity_check": null,
         "sanity_check_conf": null,
->>>>>>> e0ea7070
         "related_resources_keywords": [],
         "sanity_check": null,
         "geo_extent": null,
@@ -1451,11 +1445,8 @@
         "api_enforce_constraints": false,
         "disabled_reason": null,
         "sources_hash": "a1208340405b01afb52f50a5423a87cb",
-<<<<<<< HEAD
-=======
         "sanity_check": null,
         "sanity_check_conf": null,
->>>>>>> e0ea7070
         "related_resources_keywords": [],
         "sanity_check": null,
         "geo_extent": {
@@ -1510,15 +1501,9 @@
         "previewimage": "an url",
         "adaptor": null,
         "adaptor_properties_hash": "d438ae8e43fd3d28f86506224392d4d5",
-<<<<<<< HEAD
-        "api_enforce_constraints": true,
-        "disabled_reason": null,
-        "sources_hash": "b7875c9c1af9e7e8d8a03046b7d7f867",
-=======
         "sources_hash": "e88f2c04649d3f7e312cdaaa1fef4d7b",
         "sanity_check": null,
         "sanity_check_conf": null,
->>>>>>> e0ea7070
         "related_resources_keywords": [],
         "sanity_check": null,
         "geo_extent": {
@@ -1580,11 +1565,8 @@
         "api_enforce_constraints": false,
         "disabled_reason": null,
         "sources_hash": "40b9faaa0719118373b8d9303b0f9875",
-<<<<<<< HEAD
-=======
         "sanity_check": null,
         "sanity_check_conf": null,
->>>>>>> e0ea7070
         "related_resources_keywords": [],
         "sanity_check": null,
         "geo_extent": {
@@ -1642,11 +1624,8 @@
         "api_enforce_constraints": false,
         "disabled_reason": null,
         "sources_hash": "9c313d4668a1544424097d928b1c1a55",
-<<<<<<< HEAD
-=======
         "sanity_check": null,
         "sanity_check_conf": null,
->>>>>>> e0ea7070
         "related_resources_keywords": [],
         "sanity_check": null,
         "geo_extent": {
@@ -1701,11 +1680,6 @@
         "previewimage": "an url",
         "adaptor": null,
         "adaptor_properties_hash": "084d41397226a25b0c3b281948d46cc5",
-<<<<<<< HEAD
-        "api_enforce_constraints": false,
-        "disabled_reason": null,
-        "sources_hash": "c7da1c85e5c7d32fe46754eaea1bf18c",
-=======
         "sources_hash": "4653b89428b6943c6f1c4c750cd50824",
         "sanity_check": null,
         "sanity_check_conf": [
@@ -1731,7 +1705,6 @@
                 "collection_id": "reanalysis-era5-single-levels"
             }
         ],
->>>>>>> e0ea7070
         "related_resources_keywords": [],
         "sanity_check": null,
         "geo_extent": {
@@ -1789,11 +1762,8 @@
         "api_enforce_constraints": false,
         "disabled_reason": null,
         "sources_hash": "04709d4d341b23ea755b29c77d3d5815",
-<<<<<<< HEAD
-=======
         "sanity_check": null,
         "sanity_check_conf": null,
->>>>>>> e0ea7070
         "related_resources_keywords": [],
         "sanity_check": null,
         "geo_extent": {
