import json
import operator
import os.path
from typing import Any

<<<<<<< HEAD
import pytest
=======
>>>>>>> 700c0c55
import pytest_mock
from sqlalchemy.orm import sessionmaker

from cads_catalogue import config, database, manager, object_storage

THIS_PATH = os.path.abspath(os.path.dirname(__file__))
TESTDATA_PATH = os.path.join(THIS_PATH, "data")


def test_recursive_search() -> None:
    obj1 = {
        "a": 1,
        "b": [
            {"a": 2, "b": {"a": 3, "b": 4}},
            [1, 2, 3],
            [{}, {"b": 4}, {"a": 4, "b": 4}],
        ],
        "c": {"a": 5, "b": {"a": 6, "b": 4}},
    }
    res1 = manager.recursive_key_search(obj1, key="a")
    assert res1 == [1, 2, 3, 4, 5, 6]
    form_json_path = os.path.join(
        TESTDATA_PATH,
        "cads-forms-json",
        "satellite-surface-radiation-budget",
        "form.json",
    )
    with open(form_json_path) as fp:
        form_data = json.load(fp)
    search_results = manager.recursive_key_search(form_data, key="labels")
    assert search_results == [
        {
            "cci": "CCI (Climate Change Initiative)",
            "clara": "CLARA (CLoud, Albedo and Radiation)",
        },
        {
            "c3s": "C3S (Copernicus Climate Change Service)",
            "esa": "ESA (European Space Agency)",
            "eumetsat": "EUMETSAT (European Organisation for the Exploitation of "
            "Meteorological Satellites)",
        },
        {
            "all_variables": "All variables (CCI product family)",
            "surface_downwelling_longwave_flux": "Surface downwelling longwave  flux",
            "surface_downwelling_shortwave_flux": "Surface downwelling shortwave  flux",
            "surface_net_downward_longwave_flux": "Surface net downward longwave  flux",
            "surface_net_downward_radiative_flux": "Surface net downward radiative flux",
            "surface_net_downward_shortwave_flux": "Surface net downward shortwave  flux",
            "surface_upwelling_longwave_flux": "Surface upwelling longwave  flux",
            "surface_upwelling_shortwave_flux": "Surface upwelling shortwave  flux",
        },
        {
            "interim_climate_data_record": "Interim Climate Data Record (ICDR)",
            "thematic_climate_data_record": "Thematic Climate Data Record (TCDR)",
        },
        {
            "aatsr_on_envisat": "AATSR on ENVISAT",
            "atsr2_on_ers2": "ATSR2 on ERS2",
            "avhrr_on_multiple_satellites": "AVHRR on multiple satellites",
            "slstr_on_sentinel_3a_is_under_investigation": "SLSTR on Sentinel-3A is "
            "under investigation",
            "slstr_on_sentinel_3b_is_under_investigation": "SLSTR on Sentinel-3B is "
            "under investigation",
        },
        {"daily_mean": "Daily mean", "monthly_mean": "Monthly mean"},
        {
            "1982": "1982",
            "1983": "1983",
            "1984": "1984",
            "1985": "1985",
            "1986": "1986",
            "1987": "1987",
            "1988": "1988",
            "1989": "1989",
            "1990": "1990",
            "1991": "1991",
            "1992": "1992",
            "1993": "1993",
            "1994": "1994",
            "1995": "1995",
            "1996": "1996",
            "1997": "1997",
            "1998": "1998",
            "1999": "1999",
            "2000": "2000",
            "2001": "2001",
            "2002": "2002",
            "2003": "2003",
            "2004": "2004",
            "2005": "2005",
            "2006": "2006",
            "2007": "2007",
            "2008": "2008",
            "2009": "2009",
            "2010": "2010",
            "2011": "2011",
            "2012": "2012",
            "2013": "2013",
            "2014": "2014",
            "2015": "2015",
            "2016": "2016",
            "2017": "2017",
            "2018": "2018",
            "2019": "2019",
            "2020": "2020",
            "2021": "2021",
        },
        {
            "01": "January",
            "02": "February",
            "03": "March",
            "04": "April",
            "05": "May",
            "06": "June",
            "07": "July",
            "08": "August",
            "09": "September",
            "10": "October",
            "11": "November",
            "12": "December",
        },
        {
            "01": "01",
            "02": "02",
            "03": "03",
            "04": "04",
            "05": "05",
            "06": "06",
            "07": "07",
            "08": "08",
            "09": "09",
            "10": "10",
            "11": "11",
            "12": "12",
            "13": "13",
            "14": "14",
            "15": "15",
            "16": "16",
            "17": "17",
            "18": "18",
            "19": "19",
            "20": "20",
            "21": "21",
            "22": "22",
            "23": "23",
            "24": "24",
            "25": "25",
            "26": "26",
            "27": "27",
            "28": "28",
            "29": "29",
            "30": "30",
            "31": "31",
        },
        {"v1_0": "v1.0"},
        {"tgz": "Compressed tar file (.tar.gz)", "zip": "Zip file (.zip)"},
    ]


def test_load_metadata_licences() -> None:
    # test data taken from repository "https://git.ecmwf.int/projects/CDS/repos/cds-licences"
    licences_folder_path = os.path.join(TESTDATA_PATH, "cds-licences")
    expected_licences = [
        {
            "download_filename": os.path.join(
                licences_folder_path,
                "CCI-data-policy-for-satellite-surface-radiation-budget.pdf",
            ),
            "licence_uid": "CCI-data-policy-for-satellite-surface-radiation-budget",
            "revision": 4,
            "title": "CCI product licence",
        },
        {
            "download_filename": os.path.join(
                licences_folder_path, "eumetsat-cm-saf.pdf"
            ),
            "licence_uid": "eumetsat-cm-saf",
            "revision": 1,
            "title": "EUMETSAT CM SAF products licence",
        },
        {
            "download_filename": os.path.join(
                licences_folder_path, "licence-to-use-copernicus-products.pdf"
            ),
            "licence_uid": "licence-to-use-copernicus-products",
            "revision": 12,
            "title": "Licence to use Copernicus Products",
        },
    ]
    licences = sorted(
        manager.load_licences_from_folder(licences_folder_path),
        key=operator.itemgetter("licence_uid"),
    )

    assert licences == expected_licences


def test_load_resource_for_object_storage() -> None:
    folder_path = os.path.join(TESTDATA_PATH, "cads-forms-json", "reanalysis-era5-land")
    res = manager.load_resource_for_object_storage(folder_path)
    assert res == {
        "constraints": os.path.join(folder_path, "constraints.json"),
        "form": os.path.join(folder_path, "form.json"),
        "layout": os.path.join(folder_path, "layout.json"),
        "previewimage": os.path.join(folder_path, "overview.png"),
    }


def test_load_variable_id_map() -> None:
    form_json_path = os.path.join(
        TESTDATA_PATH, "cads-forms-json", "reanalysis-era5-land", "form.json"
    )
    mapping_json_path = os.path.join(
        TESTDATA_PATH, "cads-forms-json", "reanalysis-era5-land", "mapping.json"
    )
    res = manager.load_variable_id_map(form_json_path, mapping_json_path)
    assert res == {
        "10m u-component of wind": "10m_u_component_of_wind",
        "10m v-component of wind": "10m_v_component_of_wind",
        "2m dewpoint temperature": "2m_dewpoint_temperature",
        "2m temperature": "2m_temperature",
        "Evaporation from bare soil": "evaporation_from_bare_soil",
        "Evaporation from open water surfaces excluding oceans": "evaporation_from_"
        "open_water_surfaces_"
        "excluding_oceans",
        "Evaporation from the top of canopy": "evaporation_from_the_top_of_canopy",
        "Evaporation from vegetation transpiration": "evaporation_from_vegetation_transpiration",
        "Forecast albedo": "forecast_albedo",
        "Lake bottom temperature": "lake_bottom_temperature",
        "Lake ice depth": "lake_ice_depth",
        "Lake ice temperature": "lake_ice_temperature",
        "Lake mix-layer depth": "lake_mix_layer_depth",
        "Lake mix-layer temperature": "lake_mix_layer_temperature",
        "Lake shape factor": "lake_shape_factor",
        "Lake total layer temperature": "lake_total_layer_temperature",
        "Leaf area index, high vegetation": "leaf_area_index_high_vegetation",
        "Leaf area index, low vegetation": "leaf_area_index_low_vegetation",
        "Potential evaporation": "potential_evaporation",
        "Runoff": "runoff",
        "Skin reservoir content": "skin_reservoir_content",
        "Skin temperature": "skin_temperature",
        "Snow albedo": "snow_albedo",
        "Snow cover": "snow_cover",
        "Snow density": "snow_density",
        "Snow depth": "snow_depth",
        "Snow depth water equivalent": "snow_depth_water_equivalent",
        "Snow evaporation": "snow_evaporation",
        "Snowfall": "snowfall",
        "Snowmelt": "snowmelt",
        "Soil temperature level 1": "soil_temperature_level_1",
        "Soil temperature level 2": "soil_temperature_level_2",
        "Soil temperature level 3": "soil_temperature_level_3",
        "Soil temperature level 4": "soil_temperature_level_4",
        "Sub-surface runoff": "sub_surface_runoff",
        "Surface latent heat flux": "surface_latent_heat_flux",
        "Surface net solar radiation": "surface_net_solar_radiation",
        "Surface net thermal radiation": "surface_net_thermal_radiation",
        "Surface pressure": "surface_pressure",
        "Surface runoff": "surface_runoff",
        "Surface sensible heat flux": "surface_sensible_heat_flux",
        "Surface solar radiation downwards": "surface_solar_radiation_downwards",
        "Surface thermal radiation downwards": "surface_thermal_radiation_downwards",
        "Temperature of snow layer": "temperature_of_snow_layer",
        "Total evaporation": "total_evaporation",
        "Total precipitation": "total_precipitation",
        "Volumetric soil water layer 1": "volumetric_soil_water_layer_1",
        "Volumetric soil water layer 2": "volumetric_soil_water_layer_2",
        "Volumetric soil water layer 3": "volumetric_soil_water_layer_3",
        "Volumetric soil water layer 4": "volumetric_soil_water_layer_4",
    }


def test_load_resource_from_folder() -> None:
    resource_folder_path = os.path.join(
        TESTDATA_PATH, "cads-forms-json", "reanalysis-era5-land"
    )
    constraints_fp = open(os.path.join(resource_folder_path, "constraints.json"))
    form_fp = open(os.path.join(resource_folder_path, "form.json"))
    mapping_fp = open(os.path.join(resource_folder_path, "mapping.json"))
    resource = manager.load_resource_from_folder(resource_folder_path)
    expected_resource = {
        "abstract": "ERA5-Land is a reanalysis dataset providing a consistent view "
        "of the evolution of land variables over several decades at an "
        "enhanced resolution compared to ERA5. ERA5-Land has been produced "
        "by replaying the land component of the ECMWF ERA5 climate reanalysis. "
        "Reanalysis combines model data with observations from across the world "
        "into a globally complete and consistent dataset using the laws of physics. "
        "Reanalysis produces data that goes several decades back in time, "
        "providing an accurate description of the climate of the past. \n\n"
        "ERA5-Land uses as input to control the simulated land fields ERA5 "
        "atmospheric variables, such as air temperature and air humidity. "
        "This is called the atmospheric forcing. Without the constraint of "
        "the atmospheric forcing, the model-based estimates can rapidly deviate "
        "from reality. Therefore, while observations are not directly used in "
        "the production of ERA5-Land, they have an indirect influence through "
        "the atmospheric forcing used to run the simulation. In addition, the "
        "input air temperature, air humidity and pressure used to run ERA5-Land"
        " are corrected to account for the altitude difference between the grid"
        " of the forcing and the higher resolution grid of ERA5-Land. This "
        "correction is called 'lapse rate correction'.    \n\n"
        "The ERA5-Land dataset, as any other simulation, provides estimates"
        " which have some degree of uncertainty. Numerical models can only "
        "provide a more or less accurate representation of the real physical "
        "processes governing different components of the Earth System. In general, "
        "the uncertainty of model estimates grows as we go back in time, "
        "because the number of observations available to create a good "
        "quality atmospheric forcing is lower. ERA5-land parameter fields "
        "can currently be used in combination with the uncertainty of the "
        "equivalent ERA5 fields. \n\nThe temporal and spatial resolutions "
        "of ERA5-Land makes this dataset very useful for all kind of land "
        "surface applications such as flood or drought forecasting. The "
        "temporal and spatial resolution of this dataset, the period covered"
        " in time, as well as the fixed grid used for the data distribution "
        "at any period enables decisions makers, businesses and individuals"
        " to access and use more accurate information on land states.",
        "begin_date": "1950-01-01",
        "citation": [
            "Muñoz Sabater, J., (2019): ERA5-Land hourly data from 1981 to present. "
            "Copernicus Climate Change Service (C3S) Climate Data Store (CDS). "
            "(Accessed on < DD-MMM-YYYY >), 10.24381/cds.e2161bac",
            "Muñoz Sabater, J., (2021): ERA5-Land hourly data from 1950 to 1980. "
            "Copernicus Climate Change Service (C3S) Climate Data Store (CDS). "
            "(Accessed on < DD-MMM-YYYY >), 10.24381/cds.e2161bac",
        ],
        "constraints": os.path.join(resource_folder_path, "constraints.json"),
        "constraints_data": json.load(constraints_fp),
        "contactemail": "https://support.ecmwf.int",
        "description": [
            {"id": "file-format", "label": "File format", "value": "GRIB"},
            {"id": "data-type", "label": "Data type", "value": "Gridded"},
            {
                "id": "projection",
                "label": "Projection",
                "value": "Regular latitude-longitude grid",
            },
            {
                "id": "horizontal-coverage",
                "label": "Horizontal coverage",
                "value": "Global",
            },
            {
                "id": "horizontal-resolution",
                "label": "Horizontal resolution",
                "value": "0.1° x 0.1°; Native resolution is 9 km.",
            },
            {
                "id": "vertical-coverage",
                "label": "Vertical coverage",
                "value": "From 2 m above the surface level, to a soil depth of 289 cm.\n",
            },
            {
                "id": "vertical-resolution",
                "label": "Vertical resolution",
                "value": "4 levels of the ECMWF surface model: Layer 1: 0 -7cm, Layer 2: 7 -28cm, "
                "Layer 3: 28-100cm, Layer 4: 100-289cm\nSome parameters are defined at "
                "2 m over the surface.\n",
            },
            {
                "id": "temporal-coverage",
                "label": "Temporal coverage",
                "value": "January 1950 to present",
            },
            {
                "id": "temporal-resolution",
                "label": "Temporal resolution",
                "value": "Hourly",
            },
            {
                "id": "update-frequency",
                "label": "Update frequency",
                "value": "Monthly with a delay of about three months relatively to actual date.",
            },
        ],
        "documentation": [
            {
                "description": "Further and more detailed information "
                "relating to the ERA5-Land dataset can be "
                "found in the Copernicus Knowledge Base web "
                "link above.",
                "title": "ERA5-Land online documentation",
                "url": "https://confluence.ecmwf.int/display/CKB/ERA5-Land%3A+data+documentation",
            }
        ],
        "doi": "10.24381/cds.e2161bac",
        "ds_contactemail": "https://support.ecmwf.int",
        "ds_responsible_organisation": "ECMWF",
        "ds_responsible_organisation_role": "publisher",
        "end_date": "2022-10-01",
        "file_format": ["grib", "netcdf"],
        "form": os.path.join(resource_folder_path, "form.json"),
        "form_data": json.load(form_fp),
        "format_version": None,
        "geo_extent": {"bboxE": 360, "bboxN": 89, "bboxS": -89, "bboxW": 0},
        "keywords": [
            "Product type: Reanalysis",
            "Spatial coverage: Global",
            "Temporal coverage: Past",
            "Variable domain: Land (hydrology)",
            "Variable domain: Land (physics)",
            "Variable domain: Land (biosphere)",
            "Provider: Copernicus C3S",
        ],
        "layout": os.path.join(resource_folder_path, "layout.json"),
        "layout_images_info": [
            (os.path.join(resource_folder_path, "overview.png"), "sections", 0, 0)
        ],
        "licence_uids": ["licence-to-use-copernicus-products"],
        "lineage": "EC Copernicus program",
        "mapping": json.load(mapping_fp),
        "previewimage": os.path.join(resource_folder_path, "overview.png"),
        "publication_date": "2019-07-12",
        "related_resources_keywords": [],
        "representative_fraction": 0.25,
        "resource_uid": "reanalysis-era5-land",
        "resource_update": "2022-12-02",
        "responsible_organisation": "ECMWF",
        "responsible_organisation_role": "pointOfContact",
        "responsible_organisation_website": "https://www.ecmwf.int/",
        "title": "ERA5-Land hourly data from 1950 to present",
        "topic": "climatologyMeteorologyAtmosphere",
        "type": "dataset",
        "unit_measure": "dd",
        "use_limitation": "Content accessible through the CDS may only be used under "
        "the terms of the licenses attributed to each particular "
        "resource.",
        "variables": [
            {
                "description": "Eastward component of the 10m wind. It is the "
                "horizontal speed of air moving towards the "
                "east, at a height of ten metres above the "
                "surface of the Earth, in metres per second. "
                "Care should be taken when comparing this "
                "variable with observations, because wind "
                "observations vary on small space and time "
                "scales and are affected by the local terrain, "
                "vegetation and buildings that are represented "
                "only on average in the ECMWF Integrated "
                "Forecasting System. This variable can be "
                "combined with the V component of 10m wind to "
                "give the speed and direction of the horizontal "
                "10m wind.",
                "id": "10m_u_component_of_wind",
                "label": "10m u-component of wind",
                "units": "m s^-1",
            },
            {
                "description": "Northward component of the 10m wind. It is the "
                "horizontal speed of air moving towards the "
                "north, at a height of ten metres above the "
                "surface of the Earth, in metres per second. "
                "Care should be taken when comparing this "
                "variable with observations, because wind "
                "observations vary on small space and time "
                "scales and are affected by the local terrain, "
                "vegetation and buildings that are represented "
                "only on average in the ECMWF Integrated "
                "Forecasting System. This variable can be "
                "combined with the U component of 10m wind to "
                "give the speed and direction of the horizontal "
                "10m wind.",
                "id": "10m_v_component_of_wind",
                "label": "10m v-component of wind",
                "units": "m s^-1",
            },
            {
                "description": "Temperature to which the air, at 2 metres "
                "above the surface of the Earth, would have to "
                "be cooled for saturation to occur.It is a "
                "measure of the humidity of the air. Combined "
                "with temperature and pressure, it can be used "
                "to calculate the relative humidity. 2m dew "
                "point temperature is calculated by "
                "interpolating between the lowest model level "
                "and the Earth's surface, taking account of the "
                "atmospheric conditions. Temperature measured "
                "in kelvin can be converted to degrees Celsius "
                "(°C) by subtracting 273.15.",
                "id": "2m_dewpoint_temperature",
                "label": "2m dewpoint temperature",
                "units": "K",
            },
            {
                "description": "Temperature of air at 2m above the surface of "
                "land, sea or in-land waters. 2m temperature is "
                "calculated by interpolating between the lowest "
                "model level and the Earth's surface, taking "
                "account of the atmospheric conditions. "
                "Temperature measured in kelvin can be "
                "converted to degrees Celsius (°C) by "
                "subtracting 273.15.",
                "id": "2m_temperature",
                "label": "2m temperature",
                "units": "K",
            },
            {
                "description": "The amount of evaporation from bare soil at "
                "the top of the land surface. This variable is "
                "accumulated from the beginning of the forecast "
                "time to the end of the forecast step.",
                "id": "evaporation_from_bare_soil",
                "label": "Evaporation from bare soil",
                "units": "m of water equivalent",
            },
            {
                "description": "Amount of evaporation from surface water "
                "storage like lakes and inundated areas but "
                "excluding oceans. This variable is accumulated "
                "from the beginning of the forecast time to the "
                "end of the forecast step.",
                "id": "evaporation_from_open_water_surfaces_excluding_oceans",
                "label": "Evaporation from open water surfaces excluding " "oceans",
                "units": "m of water equivalent",
            },
            {
                "description": "The amount of evaporation from the canopy "
                "interception reservoir at the top of the "
                "canopy. This variable is accumulated from the "
                "beginning of the forecast time to the end of "
                "the forecast step.",
                "id": "evaporation_from_the_top_of_canopy",
                "label": "Evaporation from the top of canopy",
                "units": "m of water equivalent",
            },
            {
                "description": "Amount of evaporation from vegetation "
                "transpiration. This has the same meaning as "
                "root extraction i.e. the amount of water "
                "extracted from the different soil layers. This "
                "variable is accumulated from the beginning of "
                "the forecast time to the end of the forecast "
                "step.",
                "id": "evaporation_from_vegetation_transpiration",
                "label": "Evaporation from vegetation transpiration",
                "units": "m of water equivalent",
            },
            {
                "description": "Is a measure of the reflectivity of the "
                "Earth's surface. It is the fraction of solar "
                "(shortwave) radiation reflected by Earth's "
                "surface, across the solar spectrum, for both "
                "direct and diffuse radiation. Values are "
                "between 0 and 1. Typically, snow and ice have "
                "high reflectivity with albedo values of 0.8 "
                "and above, land has intermediate values "
                "between about 0.1 and 0.4 and the ocean has "
                "low values of 0.1 or less. Radiation from the "
                "Sun (solar, or shortwave, radiation) is partly "
                "reflected back to space by clouds and "
                "particles in the atmosphere (aerosols) and "
                "some of it is absorbed. The rest is incident "
                "on the Earth's surface, where some of it is "
                "reflected. The portion that is reflected by "
                "the Earth's surface depends on the albedo. In "
                "the ECMWF Integrated Forecasting System (IFS), "
                "a climatological background albedo (observed "
                "values averaged over a period of several "
                "years) is used, modified by the model over "
                "water, ice and snow. Albedo is often shown as "
                "a percentage (%).",
                "id": "forecast_albedo",
                "label": "Forecast albedo",
                "units": "dimensionless",
            },
            {
                "description": "Temperature of water at the bottom of inland "
                "water bodies (lakes, reservoirs, rivers) and "
                "coastal waters. ECMWF implemented a lake model "
                "in May 2015 to represent the water temperature "
                "and lake ice of all the world’s major inland "
                "water bodies in the Integrated Forecasting "
                "System. The model keeps lake depth and surface "
                "area (or fractional cover) constant in time.",
                "id": "lake_bottom_temperature",
                "label": "Lake bottom temperature",
                "units": "K",
            },
            {
                "description": "The thickness of ice on inland water bodies "
                "(lakes, reservoirs and rivers) and coastal "
                "waters. The ECMWF Integrated Forecasting "
                "System (IFS) represents the formation and "
                "melting of ice on inland water bodies (lakes, "
                "reservoirs and rivers) and coastal water. A "
                "single ice layer is represented. This "
                "parameter is the thickness of that ice layer.",
                "id": "lake_ice_depth",
                "label": "Lake ice depth",
                "units": "m",
            },
            {
                "description": "The temperature of the uppermost surface of "
                "ice on inland water bodies (lakes, reservoirs, "
                "rivers) and coastal waters. The ECMWF "
                "Integrated Forecasting System represents the "
                "formation and melting of ice on lakes. A "
                "single ice layer is represented. The "
                "temperature measured in kelvin can be "
                "converted to degrees Celsius (°C) by "
                "subtracting 273.15.",
                "id": "lake_ice_temperature",
                "label": "Lake ice temperature",
                "units": "K",
            },
            {
                "description": "The thickness of the upper most layer of an "
                "inland water body (lake, reservoirs, and "
                "rivers) or coastal waters that is well mixed "
                "and has a near constant temperature with depth "
                "(uniform distribution of temperature). The "
                "ECMWF Integrated Forecasting System represents "
                "inland water bodies with two layers in the "
                "vertical, the mixed layer above and the "
                "thermocline below. Thermoclines upper boundary "
                "is located at the mixed layer bottom, and the "
                "lower boundary at the lake bottom. Mixing "
                "within the mixed layer can occur when the "
                "density of the surface (and near-surface) "
                "water is greater than that of the water below. "
                "Mixing can also occur through the action of "
                "wind on the surface of the lake.",
                "id": "lake_mix_layer_depth",
                "label": "Lake mix-layer depth",
                "units": "m",
            },
            {
                "description": "The temperature of the upper most layer of "
                "inland water bodies (lakes, reservoirs and "
                "rivers) or coastal waters) that is well mixed. "
                "The ECMWF Integrated Forecasting System "
                "represents inland water bodies with two layers "
                "in the vertical, the mixed layer above and the "
                "thermocline below. Thermoclines upper boundary "
                "is located at the mixed layer bottom, and the "
                "lower boundary at the lake bottom. Mixing "
                "within the mixed layer can occur when the "
                "density of the surface (and near-surface) "
                "water is greater than that of the water below. "
                "Mixing can also occur through the action of "
                "wind on the surface of the lake. Temperature "
                "measured in kelvin can be converted to degrees "
                "Celsius (°C) by subtracting 273.15.",
                "id": "lake_mix_layer_temperature",
                "label": "Lake mix-layer temperature",
                "units": "K",
            },
            {
                "description": "This parameter describes the way that "
                "temperature changes with depth in the "
                "thermocline layer of inland water bodies "
                "(lakes, reservoirs and rivers) and coastal "
                "waters. It is used to calculate the lake "
                "bottom temperature and other lake-related "
                "parameters. The ECMWF Integrated Forecasting "
                "System represents inland and coastal water "
                "bodies with two layers in the vertical, the "
                "mixed layer above and the thermocline below "
                "where temperature changes with depth.",
                "id": "lake_shape_factor",
                "label": "Lake shape factor",
                "units": "dimensionless",
            },
            {
                "description": "The mean temperature of total water column in "
                "inland water bodies (lakes, reservoirs and "
                "rivers) and coastal waters. The ECMWF "
                "Integrated Forecasting System represents "
                "inland water bodies with two layers in the "
                "vertical, the mixed layer above and the "
                "thermocline below where temperature changes "
                "with depth. This parameter is the mean over "
                "the two layers. Temperature measured in kelvin "
                "can be converted to degrees Celsius (°C) by "
                "subtracting 273.15.",
                "id": "lake_total_layer_temperature",
                "label": "Lake total layer temperature",
                "units": "K",
            },
            {
                "description": "One-half of the total green leaf area per unit "
                "horizontal ground surface area for high "
                "vegetation type.",
                "id": "leaf_area_index_high_vegetation",
                "label": "Leaf area index, high vegetation",
                "units": "m^2 m^-2",
            },
            {
                "description": "One-half of the total green leaf area per unit "
                "horizontal ground surface area for low "
                "vegetation type.",
                "id": "leaf_area_index_low_vegetation",
                "label": "Leaf area index, low vegetation",
                "units": "m^2 m^-2",
            },
            {
                "description": "Potential evaporation (pev) in the current "
                "ECMWF model is computed, by making a second "
                "call to the surface energy balance routine "
                "with the vegetation variables set to "
                '"crops/mixed farming" and assuming no stress '
                "from soil moisture. In other words, "
                "evaporation is computed for agricultural land "
                "as if it is well watered and assuming that the "
                "atmosphere is not affected by this artificial "
                "surface condition. The latter may not always "
                "be realistic. Although pev is meant to provide "
                "an estimate of irrigation requirements, the "
                "method can give unrealistic results in arid "
                "conditions due to too strong evaporation "
                "forced by dry air. Note that in ERA5-Land pev "
                "is computed as an open water evaporation (Pan "
                "evaporation) and assuming that the atmosphere "
                "is not affected by this artificial surface "
                "condition. The latter is different  from the "
                "way pev is computed in ERA5. This variable is "
                "accumulated from the beginning of the forecast "
                "time to the end of the forecast step.",
                "id": "potential_evaporation",
                "label": "Potential evaporation",
                "units": "m",
            },
            {
                "description": "Some water from rainfall, melting snow, or "
                "deep in the soil, stays stored in the soil. "
                "Otherwise, the water drains away, either over "
                "the surface (surface runoff), or under the "
                "ground (sub-surface runoff) and the sum of "
                "these two is simply called 'runoff'. This "
                "variable is the total amount of water "
                "accumulated from the beginning of the forecast "
                "time to the end of the forecast step. The "
                "units of runoff are depth in metres. This is "
                "the depth the water would have if it were "
                "spread evenly over the grid box. Care should "
                "be taken when comparing model variables with "
                "observations, because observations are often "
                "local to a particular point rather than "
                "averaged over a grid square area.  "
                "Observations are also often taken in different "
                "units, such as mm/day, rather than the "
                "accumulated metres produced here. Runoff is a "
                "measure of the availability of water in the "
                "soil, and can, for example, be used as an "
                "indicator of drought or flood. More "
                "information about how runoff is calculated is "
                "given in the IFS Physical Processes "
                "documentation.",
                "id": "runoff",
                "label": "Runoff",
                "units": "m",
            },
            {
                "description": "Amount of water in the vegetation canopy "
                "and/or in a thin layer on the soil. It "
                "represents the amount of rain intercepted by "
                "foliage, and water from dew. The maximum "
                "amount of 'skin reservoir content' a grid box "
                "can hold depends on the type of vegetation, "
                "and may be zero.  Water leaves the 'skin "
                "reservoir' by evaporation.",
                "id": "skin_reservoir_content",
                "label": "Skin reservoir content",
                "units": "m of water equivalent",
            },
            {
                "description": "Temperature of the surface of the Earth. The "
                "skin temperature is the theoretical "
                "temperature that is required to satisfy the "
                "surface energy balance. It represents the "
                "temperature of the uppermost surface layer, "
                "which has no heat capacity and so can respond "
                "instantaneously to changes in surface fluxes. "
                "Skin temperature is calculated differently "
                "over land and sea. Temperature measured in "
                "kelvin can be converted to degrees Celsius "
                "(°C) by subtracting 273.15.",
                "id": "skin_temperature",
                "label": "Skin temperature",
                "units": "K",
            },
            {
                "description": "It is defined as the fraction of solar "
                "(shortwave) radiation reflected by the snow, "
                "across the solar spectrum, for both direct and "
                "diffuse radiation. It is a measure of the "
                "reflectivity of the snow covered grid cells. "
                "Values vary between 0 and 1. Typically, snow "
                "and ice have high reflectivity with albedo "
                "values of 0.8 and above.",
                "id": "snow_albedo",
                "label": "Snow albedo",
                "units": "dimensionless",
            },
            {
                "description": "It represents the fraction (0-1) of the cell / "
                "grid-box occupied by snow (similar to the "
                "cloud cover fields of ERA5).",
                "id": "snow_cover",
                "label": "Snow cover",
                "units": "%",
            },
            {
                "description": "Mass of snow per cubic metre in the snow "
                "layer. The ECMWF Integrated Forecast System "
                "(IFS) model represents snow as a single "
                "additional layer over the uppermost soil "
                "level. The snow may cover all or part of the "
                "grid box.",
                "id": "snow_density",
                "label": "Snow density",
                "units": "kg m^-3",
            },
            {
                "description": "Instantaneous grib-box average of the snow "
                "thickness on the ground (excluding snow on "
                "canopy).",
                "id": "snow_depth",
                "label": "Snow depth",
                "units": "m",
            },
            {
                "description": "Depth of snow from the snow-covered area of a "
                "grid box. Its units are metres of water "
                "equivalent, so it is the depth the water would "
                "have if the snow melted and was spread evenly "
                "over the whole grid box. The ECMWF Integrated "
                "Forecast System represents snow as a single "
                "additional layer over the uppermost soil "
                "level. The snow may cover all or part of the "
                "grid box.",
                "id": "snow_depth_water_equivalent",
                "label": "Snow depth water equivalent",
                "units": "m of water equivalent",
            },
            {
                "description": "Evaporation from snow averaged over the grid "
                "box (to find flux over snow, divide by snow "
                "fraction). This variable is accumulated from "
                "the beginning of the forecast time to the end "
                "of the forecast step.",
                "id": "snow_evaporation",
                "label": "Snow evaporation",
                "units": "m of water equivalent",
            },
            {
                "description": "Accumulated total snow that has fallen to the "
                "Earth's surface. It consists of snow due to "
                "the large-scale atmospheric flow (horizontal "
                "scales greater than around a few hundred "
                "metres) and convection where smaller scale "
                "areas (around 5km to a few hundred kilometres) "
                "of warm air rise. If snow has melted during "
                "the period over which this variable was "
                "accumulated, then it will be higher than the "
                "snow depth. This variable is the total amount "
                "of water accumulated from the beginning of the "
                "forecast time to the end of the forecast step. "
                "The units given measure the depth the water "
                "would have if the snow melted and was spread "
                "evenly over the grid box. Care should be taken "
                "when comparing model variables with "
                "observations, because observations are often "
                "local to a particular point in space and time, "
                "rather than representing averages over a model "
                "grid box and model time step.",
                "id": "snowfall",
                "label": "Snowfall",
                "units": "m of water equivalent",
            },
            {
                "description": "Melting of snow averaged over the grid box (to "
                "find melt over snow, divide by snow fraction). "
                "This variable is accumulated from the "
                "beginning of the forecast time to the end of "
                "the forecast step.",
                "id": "snowmelt",
                "label": "Snowmelt",
                "units": "m of water equivalent",
            },
            {
                "description": "Temperature of the soil in layer 1 (0 - 7 cm) "
                "of the ECMWF Integrated Forecasting System. "
                "The surface is at 0 cm. Soil temperature is "
                "set at the middle of each layer, and heat "
                "transfer is calculated at the interfaces "
                "between them. It is assumed that there is no "
                "heat transfer out of the bottom of the lowest "
                "layer. Temperature measured in kelvin can be "
                "converted to degrees Celsius (°C) by "
                "subtracting 273.15.",
                "id": "soil_temperature_level_1",
                "label": "Soil temperature level 1",
                "units": "K",
            },
            {
                "description": "Temperature of the soil in layer 2 (7 -28cm) "
                "of the ECMWF Integrated Forecasting System.",
                "id": "soil_temperature_level_2",
                "label": "Soil temperature level 2",
                "units": "K",
            },
            {
                "description": "Temperature of the soil in layer 3 (28-100cm) "
                "of the ECMWF Integrated Forecasting System.",
                "id": "soil_temperature_level_3",
                "label": "Soil temperature level 3",
                "units": "K",
            },
            {
                "description": "Temperature of the soil in layer 4 (100-289 "
                "cm) of the ECMWF Integrated Forecasting "
                "System.",
                "id": "soil_temperature_level_4",
                "label": "Soil temperature level 4",
                "units": "K",
            },
            {
                "description": "Some water from rainfall, melting snow, or "
                "deep in the soil, stays stored in the soil. "
                "Otherwise, the water drains away, either over "
                "the surface (surface runoff), or under the "
                "ground (sub-surface runoff) and the sum of "
                "these two is simply called 'runoff'. This "
                "variable is accumulated from the beginning of "
                "the forecast time to the end of the forecast "
                "step. The units of runoff are depth in metres. "
                "This is the depth the water would have if it "
                "were spread evenly over the grid box. Care "
                "should be taken when comparing model variables "
                "with observations, because observations are "
                "often local to a particular point rather than "
                "averaged over a grid square area.  "
                "Observations are also often taken in different "
                "units, such as mm/day, rather than the "
                "accumulated metres produced here. Runoff is a "
                "measure of the availability of water in the "
                "soil, and can, for example, be used as an "
                "indicator of drought or flood. More "
                "information about how runoff is calculated is "
                "given in the IFS Physical Processes "
                "documentation.",
                "id": "sub_surface_runoff",
                "label": "Sub-surface runoff",
                "units": "m",
            },
            {
                "description": "Exchange of latent heat with the surface "
                "through turbulent diffusion. This variables is "
                "accumulated from the beginning of the forecast "
                "time to the end of the forecast step. By model "
                "convention, downward fluxes are positive.",
                "id": "surface_latent_heat_flux",
                "label": "Surface latent heat flux",
                "units": "J m^-2",
            },
            {
                "description": "Amount of solar radiation (also known as "
                "shortwave radiation) reaching the surface of "
                "the Earth (both direct and diffuse) minus the "
                "amount reflected by the Earth's surface (which "
                "is governed by the albedo).Radiation from the "
                "Sun (solar, or shortwave, radiation) is partly "
                "reflected back to space by clouds and "
                "particles in the atmosphere (aerosols) and "
                "some of it is absorbed. The rest is incident "
                "on the Earth's surface, where some of it is "
                "reflected. The difference between downward and "
                "reflected solar radiation is the surface net "
                "solar radiation. This variable is accumulated "
                "from the beginning of the forecast time to the "
                "end of the forecast step. The units are joules "
                "per square metre (J m^-2). To convert to watts "
                "per square metre (W m^-2), the accumulated "
                "values should be divided by the accumulation "
                "period expressed in seconds. The ECMWF "
                "convention for vertical fluxes is positive "
                "downwards.",
                "id": "surface_net_solar_radiation",
                "label": "Surface net solar radiation",
                "units": "J m^-2",
            },
            {
                "description": "Net thermal radiation at the surface. "
                "Accumulated field from the beginning of the "
                "forecast time to the end of the forecast step. "
                "By model convention downward fluxes are "
                "positive.",
                "id": "surface_net_thermal_radiation",
                "label": "Surface net thermal radiation",
                "units": "J m^-2",
            },
            {
                "description": "Pressure (force per unit area) of the "
                "atmosphere on the surface of land, sea and "
                "in-land water. It is a measure of the weight "
                "of all the air in a column vertically above "
                "the area of the Earth's surface represented at "
                "a fixed point. Surface pressure is often used "
                "in combination with temperature to calculate "
                "air density. The strong variation of pressure "
                "with altitude makes it difficult to see the "
                "low and high pressure systems over mountainous "
                "areas, so mean sea level pressure, rather than "
                "surface pressure, is normally used for this "
                "purpose. The units of this variable are "
                "Pascals (Pa). Surface pressure is often "
                "measured in hPa and sometimes is presented in "
                "the old units of millibars, mb (1 hPa = 1 mb = "
                "100 Pa).",
                "id": "surface_pressure",
                "label": "Surface pressure",
                "units": "Pa",
            },
            {
                "description": "Some water from rainfall, melting snow, or "
                "deep in the soil, stays stored in the soil. "
                "Otherwise, the water drains away, either over "
                "the surface (surface runoff), or under the "
                "ground (sub-surface runoff) and the sum of "
                "these two is simply called 'runoff'. This "
                "variable is the total amount of water "
                "accumulated from the beginning of the forecast "
                "time to the end of the forecast step. The "
                "units of runoff are depth in metres. This is "
                "the depth the water would have if it were "
                "spread evenly over the grid box. Care should "
                "be taken when comparing model variables with "
                "observations, because observations are often "
                "local to a particular point rather than "
                "averaged over a grid square area. Observations "
                "are also often taken in different units, such "
                "as mm/day, rather than the accumulated metres "
                "produced here. Runoff is a measure of the "
                "availability of water in the soil, and can, "
                "for example, be used as an indicator of "
                "drought or flood. More information about how "
                "runoff is calculated is given in the IFS "
                "Physical Processes documentation.",
                "id": "surface_runoff",
                "label": "Surface runoff",
                "units": "m",
            },
            {
                "description": "Transfer of heat between the Earth's surface "
                "and the atmosphere through the effects of "
                "turbulent air motion (but excluding any heat "
                "transfer resulting from condensation or "
                "evaporation). The magnitude of the sensible "
                "heat flux is governed by the difference in "
                "temperature between the surface and the "
                "overlying atmosphere, wind speed and the "
                "surface roughness. For example, cold air "
                "overlying a warm surface would produce a "
                "sensible heat flux from the land (or ocean) "
                "into the atmosphere. This is a single level "
                "variable and it is accumulated from the "
                "beginning of the forecast time to the end of "
                "the forecast step. The units are joules per "
                "square metre (J m^-2). To convert to watts per "
                "square metre (W m^-2), the accumulated values "
                "should be divided by the accumulation period "
                "expressed in seconds. The ECMWF convention for "
                "vertical fluxes is positive downwards.",
                "id": "surface_sensible_heat_flux",
                "label": "Surface sensible heat flux",
                "units": "J m^-2",
            },
            {
                "description": "Amount of solar radiation (also known as "
                "shortwave radiation) reaching the surface of "
                "the Earth. This variable comprises both direct "
                "and diffuse solar radiation. Radiation from "
                "the Sun (solar, or shortwave, radiation) is "
                "partly reflected back to space by clouds and "
                "particles in the atmosphere (aerosols) and "
                "some of it is absorbed.  The rest is incident "
                "on the Earth's surface (represented by this "
                "variable). To a reasonably good approximation, "
                "this variable is the model equivalent of what "
                "would be measured by a pyranometer (an "
                "instrument used for measuring solar radiation) "
                "at the surface. However, care should be taken "
                "when comparing model variables with "
                "observations, because observations are often "
                "local to a particular point in space and time, "
                "rather than representing averages over a  "
                "model grid box and model time step. This "
                "variable is accumulated from the beginning of "
                "the forecast time to the end of the forecast "
                "step. The units are joules per square metre (J "
                "m^-2). To convert to watts per square metre (W "
                "m^-2), the accumulated values should be "
                "divided by the accumulation period expressed "
                "in seconds. The ECMWF convention for vertical "
                "fluxes is positive downwards.",
                "id": "surface_solar_radiation_downwards",
                "label": "Surface solar radiation downwards",
                "units": "J m-2",
            },
            {
                "description": "Amount of thermal (also known as longwave or "
                "terrestrial) radiation emitted by the "
                "atmosphere and clouds that reaches the Earth's "
                "surface. The surface of the Earth emits "
                "thermal radiation, some of which is absorbed "
                "by the atmosphere and clouds. The atmosphere "
                "and clouds likewise emit thermal radiation in "
                "all directions, some of which reaches the "
                "surface (represented by this variable). This "
                "variable is accumulated from the beginning of "
                "the forecast time to the end of the forecast "
                "step. The units are joules per square metre (J "
                "m^-2). To convert to watts per square metre (W "
                "m^-2), the accumulated values should be "
                "divided by the accumulation period expressed "
                "in seconds. The ECMWF convention for vertical "
                "fluxes is positive downwards.",
                "id": "surface_thermal_radiation_downwards",
                "label": "Surface thermal radiation downwards",
                "units": "J m-2",
            },
            {
                "description": "This variable gives the temperature of the "
                "snow layer from the ground to the snow-air "
                "interface. The ECMWF Integrated Forecast "
                "System (IFS) model represents snow as a single "
                "additional layer over the uppermost soil "
                "level. The snow may cover all or part of the  "
                "grid box. Temperature measured in kelvin can "
                "be converted to degrees Celsius (°C) by "
                "subtracting 273.15.",
                "id": "temperature_of_snow_layer",
                "label": "Temperature of snow layer",
                "units": "K",
            },
            {
                "description": "Accumulated amount of water that has "
                "evaporated from the Earth's surface, including "
                "a simplified representation of transpiration "
                "(from vegetation), into vapour in the air "
                "above. This variable is accumulated from the "
                "beginning of the forecast to the end of the "
                "forecast step. The ECMWF Integrated "
                "Forecasting System convention is that downward "
                "fluxes are positive. Therefore, negative "
                "values indicate evaporation and positive "
                "values indicate condensation.",
                "id": "total_evaporation",
                "label": "Total evaporation",
                "units": "m of water equivalent",
            },
            {
                "description": "Accumulated liquid and frozen water, including "
                "rain and snow, that falls to the Earth's "
                "surface. It is the sum of large-scale "
                "precipitation (that precipitation which is "
                "generated by large-scale weather patterns, "
                "such as troughs and cold fronts) and "
                "convective precipitation (generated by "
                "convection which occurs when air at lower "
                "levels in the atmosphere is warmer and less "
                "dense than the air above, so it rises). "
                "Precipitation variables do not include fog, "
                "dew or the precipitation that evaporates in "
                "the atmosphere before it lands at the surface "
                "of the Earth. This variable is accumulated "
                "from the beginning of the forecast time to the "
                "end of the forecast step. The units of "
                "precipitation are depth in metres. It is the "
                "depth the water would have if it were spread "
                "evenly over the grid box. Care should be taken "
                "when comparing model variables with "
                "observations, because observations are often "
                "local to a particular point in space and time, "
                "rather than representing averages over a model "
                "grid box and  model time step.",
                "id": "total_precipitation",
                "label": "Total precipitation",
                "units": "m",
            },
            {
                "description": "Volume of water in soil layer 1 (0 - 7 cm) of "
                "the ECMWF Integrated Forecasting System. The "
                "surface is at 0 cm. The volumetric soil water "
                "is associated with the soil texture (or "
                "classification), soil depth, and the "
                "underlying groundwater level.",
                "id": "volumetric_soil_water_layer_1",
                "label": "Volumetric soil water layer 1",
                "units": "m^3 m^-3",
            },
            {
                "description": "Volume of water in soil layer 2 (7 -28 cm) of "
                "the ECMWF Integrated Forecasting System.",
                "id": "volumetric_soil_water_layer_2",
                "label": "Volumetric soil water layer 2",
                "units": "m^3 m^-3",
            },
            {
                "description": "Volume of water in soil layer 3 (28-100 cm) of "
                "the ECMWF Integrated Forecasting System.",
                "id": "volumetric_soil_water_layer_3",
                "label": "Volumetric soil water layer 3",
                "units": "m^3 m^-3",
            },
            {
                "description": "Volume of water in soil layer 4 (100-289 cm) "
                "of the ECMWF Integrated Forecasting System.",
                "id": "volumetric_soil_water_layer_4",
                "label": "Volumetric soil water layer 4",
                "units": "m^3 m^-3",
            },
        ],
    }
    assert resource == expected_resource

    constraints_fp.close()
    form_fp.close()
    mapping_fp.close()


<<<<<<< HEAD
def create_layout_for_test(path, sections=[], aside={}):
    base_data = {
        "uid": "cams-global-reanalysis-eac4",
        "body": {
            "main": {
                "sections": sections,
            },
            "aside": aside,
        },
    }
    with open(path, "w") as fp:
        json.dump(base_data, fp)


def test_load_layout_images_info(tmpdir) -> None:
    layout_path = os.path.join(str(tmpdir), "layout.json")
    # missing blocks with images
    create_layout_for_test(layout_path)
    effective = manager.load_layout_images_info(str(tmpdir))
    assert effective == {"layout_images_info": []}
    # image not found
    no_image_block = {"id": "abstract", "type": "a type", "content": "a content"}
    image_block = {
        "id": "abstract",
        "type": "thumb-markdown",
        "content": "a content",
        "image": {
            "url": "overview/overview.png",
            "alt": "alternative text",
        },
    }
    sections = [{"id": "overview", "blocks": [no_image_block, image_block]}]
    create_layout_for_test(layout_path, sections)
    with pytest.raises(ValueError):
        manager.load_layout_images_info(str(tmpdir))
    # create dummy image
    overview_path = os.path.join(str(tmpdir), "overview")
    os.mkdir(overview_path)
    overview_file_path = os.path.join(overview_path, "overview.png")
    with open(overview_file_path, "w") as fp:
        fp.write("hello! I am an image")
    # on sections position [0, 1]
    effective = manager.load_layout_images_info(str(tmpdir))
    assert effective == {"layout_images_info": [(overview_file_path, "sections", 0, 1)]}
    # on section position [0, 1] and [1, 0]
    sections = [
        {"id": "overview", "blocks": [no_image_block, image_block]},
        {"id": "overview2", "blocks": [image_block, no_image_block]},
    ]
    create_layout_for_test(layout_path, sections)
    effective = manager.load_layout_images_info(str(tmpdir))
    assert effective == {
        "layout_images_info": [
            (overview_file_path, "sections", 0, 1),
            (overview_file_path, "sections", 1, 0),
        ]
    }
    # only on aside, position 0
    aside = {"blocks": [image_block, no_image_block, no_image_block]}
    create_layout_for_test(layout_path, aside=aside)
    effective = manager.load_layout_images_info(str(tmpdir))
    assert effective == {
        "layout_images_info": [
            (overview_file_path, "aside", 0),
        ]
    }
    # only on aside, position 1 and 3
    aside = {"blocks": [no_image_block, image_block, no_image_block, image_block]}
    create_layout_for_test(layout_path, aside=aside)
    effective = manager.load_layout_images_info(str(tmpdir))
    assert effective == {
        "layout_images_info": [
            (overview_file_path, "aside", 1),
            (overview_file_path, "aside", 3),
        ]
    }
    # on both layout (1, 1) (1, 2) and aside 2, 4
    sections = [
        {"id": "overview", "blocks": [no_image_block, no_image_block]},
        {"id": "overview2", "blocks": [no_image_block, image_block, image_block]},
    ]
    aside = {
        "blocks": [
            no_image_block,
            no_image_block,
            image_block,
            no_image_block,
            image_block,
        ]
    }
    create_layout_for_test(layout_path, sections=sections, aside=aside)
    effective = manager.load_layout_images_info(str(tmpdir))
    assert effective == {
        "layout_images_info": [
            (overview_file_path, "sections", 1, 1),
            (overview_file_path, "sections", 1, 2),
            (overview_file_path, "aside", 2),
            (overview_file_path, "aside", 4),
        ]
    }


def test_manage_upload_images_and_layout(
    tmpdir, mocker: pytest_mock.MockerFixture
) -> None:
    # create dummy image
    overview_path = os.path.join(str(tmpdir), "overview")
    os.mkdir(overview_path)
    overview_file_path = os.path.join(overview_path, "overview.png")
    with open(overview_file_path, "w") as fp:
        fp.write("hello! I am an image")
    layout_path = os.path.join(str(tmpdir), "layout.json")
    no_image_block = {"id": "abstract", "type": "a type", "content": "a content"}
    image_block = {
        "id": "abstract",
        "type": "thumb-markdown",
        "content": "a content",
        "image": {
            "url": "overview/overview.png",
            "alt": "alternative text",
        },
    }
    sections = [
        {"id": "overview", "blocks": [no_image_block, no_image_block]},
        {"id": "overview2", "blocks": [no_image_block, image_block, image_block]},
    ]
    aside = {
        "blocks": [
            no_image_block,
            no_image_block,
            image_block,
            no_image_block,
            image_block,
        ]
    }
    create_layout_for_test(layout_path, sections=sections, aside=aside)
    object_storage_url = "http://myobject-storage:myport/"
    storage_kws: dict[str, Any] = {
        "access_key": "storage_user",
        "secret_key": "storage_password",
        "secure": False,
    }
    mocker.patch.object(
        object_storage, "store_file", return_value=("an url", "a version")
    )
    dataset_md = manager.load_layout_images_info(str(tmpdir))
    dataset_md["layout"] = layout_path
    dataset_md["resource_uid"] = "a_dataset"
    new_image_block: dict[str, Any] = {
        "id": "abstract",
        "type": "thumb-markdown",
        "content": "a content",
        "image": {
            "alt": "alternative text",
            "url": "http://myobject-storage:myport/an url",
        },
    }
    sections = [
        {"id": "overview", "blocks": [no_image_block, no_image_block]},
        {
            "id": "overview2",
            "blocks": [no_image_block, new_image_block, new_image_block],
        },
    ]
    aside = {
        "blocks": [
            no_image_block,
            no_image_block,
            new_image_block,
            no_image_block,
            new_image_block,
        ]
    }
    expected_layout = {
        "uid": "cams-global-reanalysis-eac4",
        "body": {
            "main": {
                "sections": sections,
            },
            "aside": aside,
        },
    }
    layout_data = manager.manage_upload_images_and_layout(
        dataset_md, object_storage_url, ret_layout_data=True, **storage_kws
    )

    assert layout_data == expected_layout


=======
>>>>>>> 700c0c55
def test_store_licences(
    session_obj: sessionmaker, mocker: pytest_mock.MockerFixture
) -> None:
    object_storage_url = "http://myobject-storage:myport/"
    storage_kws: dict[str, Any] = {
        "access_key": "storage_user",
        "secret_key": "storage_password",
        "secure": False,
    }
    licences_folder_path = os.path.join(TESTDATA_PATH, "cds-licences")
    licences = manager.load_licences_from_folder(licences_folder_path)
    session = session_obj()
    res = session.query(database.Licence).all()
    assert res == []
    patch = mocker.patch(
        "cads_catalogue.object_storage.store_file",
        return_value=("an url", "a version"),
    )

    manager.store_licences(session, licences, object_storage_url, **storage_kws)
    session.commit()
    assert patch.call_count == len(licences)
    assert (
        os.path.join(
            licences_folder_path,
            "CCI-data-policy-for-satellite-surface-radiation-budget.pdf",
        ),
        object_storage_url,
    ) in [pm.args for pm in patch.mock_calls]

    assert {
        "force": True,
        "subpath": "licences/CCI-data-policy-for-satellite-surface-radiation-budget",
        "access_key": "storage_user",
        "secret_key": "storage_password",
        "secure": False,
    } in [pm.kwargs for pm in patch.mock_calls]
    res = session.query(database.Licence).all()
    assert len(res) == len(licences)
    db_obj_as_dict = manager.object_as_dict(res[0])
    assert 1 == db_obj_as_dict.pop("licence_id")
    assert db_obj_as_dict == licences[0]
    assert db_obj_as_dict["download_filename"] == "an url"
    session.close()
    # reset globals for tests following
    config.dbsettings = None


def test_store_dataset(
    session_obj: sessionmaker, mocker: pytest_mock.MockerFixture
) -> None:
    object_storage_url = "http://myobject-storage:myport/"
    storage_kws: dict[str, Any] = {
        "access_key": "storage_user",
        "secret_key": "storage_password",
        "secure": False,
    }

    mocker.patch.object(
        object_storage, "store_file", return_value=("an url", "a version")
    )
    spy1 = mocker.spy(manager, "manage_upload_images_and_layout")
    licences_folder_path = os.path.join(TESTDATA_PATH, "cds-licences")
    licences = manager.load_licences_from_folder(licences_folder_path)
    session = session_obj()
    manager.store_licences(session, licences, object_storage_url, **storage_kws)
    resource_folder_path = os.path.join(
        TESTDATA_PATH, "cads-forms-json", "reanalysis-era5-land"
    )
    resource = manager.load_resource_from_folder(resource_folder_path)
    assert resource["licence_uids"][0] in [r["licence_uid"] for r in licences]
    assert resource["licence_uids"] == ["licence-to-use-copernicus-products"]
    assert resource["related_resources_keywords"] == []
    res = session.query(database.Resource).all()
    assert res == []

    patch = mocker.patch(
        "cads_catalogue.object_storage.store_file",
        return_value=("an url", "a version"),
    )
    stored_record = manager.store_dataset(
        session, resource, object_storage_url, **storage_kws
    )
    session.commit()
    assert (
        patch.call_count == 5
    )  # len(OBJECT_STORAGE_UPLOAD_FILES) + 1 overview.png, cited inside layout.json
    kwargs = storage_kws.copy()
    kwargs["subpath"] = "resources/reanalysis-era5-land"
    kwargs["force"] = True
    effective_calls_pars = [(c.args, c.kwargs) for c in patch.mock_calls]
    for file_name, db_field in manager.OBJECT_STORAGE_UPLOAD_FILES:
        if file_name != "layout.json":
            expected_call_pars = (
                (resource[db_field], object_storage_url),
                kwargs,
            )
            assert expected_call_pars in effective_calls_pars
    spy1.assert_called_once()
    # assert (
    #     (os.path.join(DATA_PATH, "layout.json"), object_storage_url),
    #     kwargs,
    # ) in effective_calls_pars

    assert 1 == stored_record.pop("resource_id")
    for column, value in stored_record.items():
        if column not in [
            "adaptor",
            "record_update",
            "form",
            "constraints",
            "previewimage",
            "layout",
        ]:
            assert resource.get(column) == value
    assert stored_record["form"] == "an url"
    assert stored_record["constraints"] == "an url"
    assert stored_record["previewimage"] == "an url"
    assert stored_record["layout"] == "an url"

    era5land = (
        session.query(database.Resource)
        .filter_by(resource_uid="reanalysis-era5-land")
        .one()
    )
    assert era5land.licences
    assert era5land.licences[0].licence_uid == "licence-to-use-copernicus-products"

    session.close()
    # reset globals for tests following
    config.dbsettings = None<|MERGE_RESOLUTION|>--- conflicted
+++ resolved
@@ -3,10 +3,7 @@
 import os.path
 from typing import Any
 
-<<<<<<< HEAD
 import pytest
-=======
->>>>>>> 700c0c55
 import pytest_mock
 from sqlalchemy.orm import sessionmaker
 
@@ -1227,7 +1224,6 @@
     mapping_fp.close()
 
 
-<<<<<<< HEAD
 def create_layout_for_test(path, sections=[], aside={}):
     base_data = {
         "uid": "cams-global-reanalysis-eac4",
@@ -1417,8 +1413,6 @@
     assert layout_data == expected_layout
 
 
-=======
->>>>>>> 700c0c55
 def test_store_licences(
     session_obj: sessionmaker, mocker: pytest_mock.MockerFixture
 ) -> None:
